from pathlib import Path
import io, contextlib, os, re, mimetypes, logging
from collections import defaultdict
from decimal import Decimal, InvalidOperation
from datetime import timedelta, datetime
from django.contrib import messages
from django.conf import settings
from django.core.mail import EmailMessage
from django.core.paginator import Paginator
from django.contrib.auth.decorators import login_required, user_passes_test
from django.db import transaction
from django.db.models import Count, Max, Avg, Q
from django.forms import modelformset_factory
from django.http import JsonResponse, HttpResponseForbidden, FileResponse, HttpResponseNotAllowed, HttpResponse, Http404, HttpResponseServerError, HttpRequest, HttpResponseBadRequest
from django.shortcuts import redirect, render, get_object_or_404
from django.template.loader import render_to_string
from django.test import RequestFactory
from django.urls import reverse, resolve
from django.utils import timezone
from django.utils.formats import date_format
from django.utils.timezone import now, localtime
from django.views.decorators.http import require_POST, require_http_methods
from googleapiclient.http import MediaIoBaseUpload, MediaIoBaseDownload
from googleapiclient.errors import HttpError
from .google_oauth import get_drive_service
from .drive_paths import ensure_path
from itertools import zip_longest
from .utils.emailing import send_admin_email
from .utils.invoice_html import render_invoice_pdf_from_html, resolve_admin_email
from .utils.locks import guard_unlocked
from .utils.course_docs import email_all_course_docs_to_admin
from io import BytesIO
from reportlab.lib.pagesizes import A4, landscape
from reportlab.pdfgen import canvas
from reportlab.lib.units import mm
from reportlab.lib import colors
from statistics import mean
from django.template.loader import render_to_string
import subprocess, tempfile, os
from .models import Personnel, Booking, BookingDay, CompetencyAssessment, DelegateRegister, CourseCompetency, FeedbackResponse, Invoice, InvoiceItem, Exam, ExamAttempt, ExamAttemptAnswer, CourseOutcome
from .forms import DelegateRegisterInstructorForm, BookingNotesForm
from .utils.invoice import (
    get_invoice_template_path,
    render_invoice_pdf,      # returns (bytes, filename); falls back to DOCX if PDF conversion not available
    render_invoice_file,     # if you want to choose prefer_pdf=False somewhere
    send_invoice_email,      # email helper with dev/admin routing
)
from .utils.certificates import build_certificates_pdf_for_booking

SAFE_CHARS_RE = re.compile(r"[^A-Za-z0-9 _\-\(\)\.&]")

def _get_instructor(user):
    """Return the Personnel record linked to this user (if any)."""
    if not user.is_authenticated:
        return None
    return getattr(user, "personnel", None)



def safe_folder_name(s: str) -> str:
    """Make a Google Drive-safe folder name."""
    s = (s or "").strip()
    if not s:
        return "No-Ref"
    s = SAFE_CHARS_RE.sub("_", s)
    return s[:128]  # keep it reasonable

MAX_ATTACH_TOTAL = 20 * 1024 * 1024   # 20 MB total across all receipts
MAX_ATTACH_EACH  = 8  * 1024 * 1024   # 8 MB per receipt

def list_course_receipts_drive(svc, root_id: str, course_ref: str) -> list[dict]:
    """Return [{id,name,webViewLink,mimeType,size}] in Receipts/<course_ref>, or [] if folder missing."""
    folder_name = safe_folder_name(course_ref or "")
    parent_id = find_folder(svc, folder_name, root_id)
    if not parent_id:
        return []
    res = svc.files().list(
        q=f"'{parent_id}' in parents and trashed=false",
        fields="files(id,name,webViewLink,mimeType,size)",
        pageSize=100
    ).execute()
    return res.get("files", []) or []

def download_small_file_bytes(svc, file_id: str, *, max_bytes: int) -> bytes | None:
    """Download file; abort if exceeds max_bytes."""
    req = svc.files().get_media(fileId=file_id)
    buf = io.BytesIO()
    dl = MediaIoBaseDownload(buf, req)
    done = False
    while not done:
        _, done = dl.next_chunk()
        if buf.tell() > max_bytes:
            return None
    return buf.getvalue()

def gather_receipt_attachments_and_links(booking) -> tuple[list[tuple[str, bytes, str]], list[str]]:
    """Returns (attachments, link_lines). Attachments obey size caps."""
    svc = get_drive_service(settings.GOOGLE_OAUTH_CLIENT_SECRET, settings.GOOGLE_OAUTH_TOKEN)
    files = list_course_receipts_drive(
        svc,
        settings.GOOGLE_DRIVE_ROOT_RECEIPTS,
        getattr(booking, "course_reference", "") or ""
    )

    links = [f"{f.get('name','(file)')} → {f.get('webViewLink','')}" for f in files]

    attachments, total = [], 0
    for f in files:
        name = f.get("name") or "receipt"
        mime = f.get("mimeType") or (mimetypes.guess_type(name)[0] or "application/octet-stream")
        size_str = f.get("size")
        try:
            size = int(size_str) if size_str is not None else 0
        except:
            size = 0

        # quick skip if clearly too big
        if size and (size > MAX_ATTACH_EACH or total + size > MAX_ATTACH_TOTAL):
            continue

        content = download_small_file_bytes(
            svc, f["id"], max_bytes=min(MAX_ATTACH_EACH, MAX_ATTACH_TOTAL - total)
        )
        if content is None:
            continue

        attachments.append((name, content, mime))
        total += len(content)
        if total >= MAX_ATTACH_TOTAL:
            break

    return attachments, links

def render_invoice_pdf_via_preview(request, booking) -> tuple[bytes, str]:
    """
    Call the existing invoice preview route to get the exact same PDF bytes,
    without importing the view directly (no circular import; no WeasyPrint here).
    """
    path = reverse('instructor_invoice_preview', kwargs={'pk': booking.pk})
    match = resolve(path)

    rf = RequestFactory()

    # Set scheme via 'secure=' and host via HTTP_HOST; don't touch request.scheme
    is_https = request.is_secure()
    fake = rf.get(path, secure=is_https)
    fake.user = request.user
    fake.META['HTTP_HOST'] = request.META.get('HTTP_HOST', 'localhost:8000')
    fake.META['wsgi.url_scheme'] = 'https' if is_https else 'http'

    # Call the resolved view callable (works for FBV or CBV via as_view())
    response = match.func(fake, *match.args, **match.kwargs)

    pdf_bytes = response.content
    filename = f"invoice-{booking.course_reference or booking.pk}.pdf"
    return pdf_bytes, filename

def _assessments_complete(booking):
    """
    True iff there are *some* register rows on this booking AND
    none of them are pending/blank/NULL.
    """
    regs = DelegateRegister.objects.filter(booking_day__booking=booking)
    if not regs.exists():
        return False
    return not regs.filter(
        Q(outcome__iexact='pending') | Q(outcome__isnull=True) | Q(outcome__exact='')
    ).exists()


def _get_register_pdf_bytes_via_existing_view(request, pk: int) -> tuple[bytes, str]:
    """
    Calls the existing instructor_day_registers_pdf view to obtain the PDF HttpResponse,
    then returns (raw_bytes, filename). No duplication of PDF drawing code.
    """
    # Import locally to avoid circulars if file is reorganised
    from .views_instructor import instructor_day_registers_pdf  # this is the existing download view

    resp: HttpResponse = instructor_day_registers_pdf(request, pk)
    data = resp.content or b""

    # Try to parse filename from Content-Disposition; fall back to a generic one
    filename = "registers.pdf"
    cd = resp.get("Content-Disposition") or resp.get("content-disposition")
    if cd:
        m = re.search(r'filename="?([^";]+)"?', cd)
        if m:
            filename = m.group(1)

    return data, filename

def _extract_line_items(post):
    keys = set(post.keys())
    desc_keys = [k for k in keys if k.startswith("item_desc")]
    amt_keys  = [k for k in keys if k.startswith("item_amount")]

    straight = list(zip(post.getlist("item_desc"), post.getlist("item_amount")))
    indexed = []
    for pattern in [r"item_desc\[(\d+)\]", r"item_amount\[(\d+)\]"]:
        pass

    tuples = []
    for d, a in straight:
        d = (d or "").strip()
        if not d:
            continue
        try:
            amt = Decimal(a or "0")
        except Exception:
            amt = Decimal("0")
        tuples.append((d, amt))
    return tuples

def _can_view_attempt(user, attempt) -> bool:
    if getattr(user, "is_superuser", False) or getattr(user, "is_staff", False):
        return True
    instr = getattr(user, "instructor", None)
    if not instr:
        return False
    a_instr_id = getattr(attempt, "instructor_id", None)
    return (a_instr_id is None) or (a_instr_id == instr.id)

def _display_name_for_attempt(attempt) -> str:
    for f in ("name", "delegate_name"):
        val = getattr(attempt, f, None)
        if val:
            return str(val)
    first = getattr(attempt, "first_name", "") or ""
    last  = getattr(attempt, "last_name", "") or ""
    full = f"{first} {last}".strip()
    return full or "—"

def _attempt_result_badge(attempt):
    """
    Returns (label, bootstrap_color):
      ('Pass'|'Viva'|'Fail', 'success'|'warning'|'danger')
    """
    if getattr(attempt, "passed", False):
        return ("Pass", "success")
    if getattr(attempt, "viva_eligible", False):
        return ("Viva", "warning")
    return ("Fail", "danger")

def _counts_for_attempt(attempt):
    from .models import ExamAttemptAnswer
    correct = ExamAttemptAnswer.objects.filter(attempt=attempt, is_correct=True).count()
    # prefer exam.questions.count(); fall back to distinct questions answered
    try:
        total = attempt.exam.questions.count()
    except Exception:
        from .models import ExamAttemptAnswer as AAA
        total = AAA.objects.filter(attempt=attempt).values("question_id").distinct().count()
    return correct, total

def _back_url_for_attempt(request, attempt) -> str:
    """
    Prefer an explicit ?back=<booking_uuid> if provided.
    Else, best-effort link back to the relevant booking’s Exams tab.
    Else, instructor bookings list.
    """
    back = request.GET.get("back") or request.POST.get("back")
    if back:
        return f"{reverse('instructor_booking_detail', kwargs={'pk': back})}?tab=exams"

    try:
        day = (
            BookingDay.objects.select_related("booking")
            .filter(
                booking__course_type=attempt.exam.course_type,
                booking__instructor=attempt.instructor,
                date=attempt.exam_date,
            )
            .order_by("date")
            .first()
        )
        if day and day.booking_id:
            return f"{reverse('instructor_booking_detail', args=[day.booking_id])}?tab=exams"
    except Exception:
        pass

    return reverse("instructor_bookings")

def _can_authorise_retest(user, attempt) -> bool:
    """Allow re-test authorisation for attempt #1 only, by the instructor who can view it."""
    if not _can_view_attempt(user, attempt):
        return False
    number = getattr(attempt, "attempt_no", None) or getattr(attempt, "attempt_number", None) or 1
    try:
        number = int(number)
    except Exception:
        number = 1
    return number <= 1

def _attempt_header_stats(attempt):
    """Returns header dict preferring recorded viva decision."""
    correct = ExamAttemptAnswer.objects.filter(attempt=attempt, is_correct=True).count()
    total   = ExamAttemptAnswer.objects.filter(attempt=attempt).aggregate(n=Count("id"))["n"] or 0

    # If viva already decided, honour recorded outcome
    if hasattr(attempt, "viva_eligible") and not getattr(attempt, "viva_eligible", False):
        decided_pass = bool(getattr(attempt, "passed", False))
        return {
            "display_name": _display_name_for_attempt(attempt),
            "correct_count": correct,
            "total_questions": total,
            "result_label": "Pass" if decided_pass else "Fail",
            "result_class": "success" if decided_pass else "danger",
        }

    exam = getattr(attempt, "exam", None)
    passp = getattr(exam, "pass_mark_percent", 70) or 70
    viva_p = getattr(exam, "viva_threshold_percent", None)
    pct = (correct * 100.0 / total) if total else 0.0

    if pct >= passp:
        label, klass = "Pass", "success"
    elif viva_p and pct >= viva_p:
        label, klass = "Viva", "warning"
    else:
        label, klass = "Fail", "danger"

    return {
        "display_name": _display_name_for_attempt(attempt),
        "correct_count": correct,
        "total_questions": total,
        "result_label": label,
        "result_class": klass,
    }

def _back_to_booking_url(attempt: ExamAttempt) -> str:
    """
    Best-effort link back to the relevant booking page for this attempt.
    If we can't find a booking in ±7 days for the same course type/instructor, we
    fall back to instructor bookings list.
    """
    instr_id = getattr(attempt, "instructor_id", None)
    ct_id = getattr(attempt.exam, "course_type_id", None)
    exam_day = getattr(attempt, "exam_date", None)

    try:
        bd = (
            BookingDay.objects
            .select_related("booking")
            .filter(
                booking__instructor_id=instr_id,
                booking__course_type_id=ct_id,
                date__gte=exam_day - timedelta(days=7),
                date__lte=exam_day + timedelta(days=7),
            )
            .order_by("date")
            .first()
        )
        if bd:
            return reverse("instructor_booking_detail", kwargs={"pk": bd.booking_id})
    except Exception:
        pass
    return reverse("instructor_bookings")

def get_invoice_template_path():
    """
    Find Invoice.docx in common locations (project-level templates or app templates).
    """
    candidates = [
        Path(settings.BASE_DIR) / "templates" / "invoicing" / "Invoice.docx",
        Path(settings.BASE_DIR) / "unicorn_project" / "training" / "templates" / "invoicing" / "Invoice.docx",
        Path(__file__).resolve().parent / "templates" / "invoicing" / "Invoice.docx",
    ]
    for p in candidates:
        try:
            if p.exists():
                return str(p)
        except Exception:
            pass
    raise FileNotFoundError("Invoice.docx template not found. Tried: " + " | ".join(str(p) for p in candidates))

# Adjust if your templates dir differs
DOCX_TEMPLATE_PATH = os.path.join(settings.BASE_DIR, "templates", "invoicing", "Invoice.docx")

buffer = io.BytesIO()
c = canvas.Canvas(buffer, pagesize=landscape(A4))
W, H = landscape(A4)   # use these for your coordinates

HEALTH_BADGE = {
    "fit":            ("✔", "bg-success", "Fit to take part"),
    "agreed_adjust":  ("■", "bg-warning text-dark", "Impairment – agreed adjustments"),
    "will_discuss":   ("▲", "bg-orange text-dark" if False else "bg-warning", "Impairment – will discuss"),
    "not_fit":        ("✖", "bg-danger", "Not fit to take part"),
}
# Note: Bootstrap has no orange by default; we re-use warning (yellow).

def _time_greeting():
    hour = localtime().hour
    if hour < 12:
        return "Good morning"
    if hour < 18:
        return "Good afternoon"
    return "Good evening"

def _business_name(booking):
    return (
        getattr(getattr(booking, "business", None), "name", None)
        or getattr(getattr(booking, "company", None), "name", None)
        or getattr(getattr(booking, "customer", None), "name", None)
        or getattr(booking, "business_name", None)
        or "N/A"
    )

def _course_dates(booking):
    dt_fmt = "%d %b %Y"
    start = getattr(booking, "start_date", None) or getattr(booking, "date", None) or getattr(booking, "course_date", None)
    end = getattr(booking, "end_date", None)
    try:
        if start and end and start != end:
            return f"{start.strftime(dt_fmt)} – {end.strftime(dt_fmt)}"
        if start:
            return start.strftime(dt_fmt)
    except Exception:
        pass
    # Optional: derive from BookingDay dates if you have that model
    try:
        from .models import BookingDay
        ds = list(BookingDay.objects.filter(booking=booking).order_by("date").values_list("date", flat=True))
        if ds:
            if len(ds) == 1:
                return ds[0].strftime(dt_fmt)
            return f"{ds[0].strftime(dt_fmt)} – {ds[-1].strftime(dt_fmt)}"
    except Exception:
        pass
    return "N/A"

def _health_badge_tuple(code: str):
    return HEALTH_BADGE.get(code or "", ("–", "bg-secondary", "Not provided"))

def _closed_guard(request, booking):
    """
    If the booking is already completed, block further edits and bounce
    back to the booking detail page (Invoicing tab stays usable).
    """
    if getattr(booking, "status", "") == "completed":
        messages.error(request, "Course is closed — only Invoicing is editable.")
        return redirect(
            f"{reverse('instructor_booking_detail', kwargs={'pk': booking.pk})}?tab=invoicing"
        )
    return None

@login_required
def instructor_dashboard(request):
    user = request.user
    personnel = getattr(user, "personnel", None)

    if not personnel:
        return redirect("instructor_bookings")

    today = timezone.localdate()

    # ------------------------------------------------------
    # TODAY'S COURSES (BookingDay)
    # ------------------------------------------------------
    todays_days = (
        BookingDay.objects
        .filter(instructor=personnel, date=today)
        .select_related("booking")
        .order_by("start_time")
    )

    # ------------------------------------------------------
    # UPCOMING COURSES (next 14 days)
    # ------------------------------------------------------
    upcoming = (
        BookingDay.objects
        .filter(
            instructor=personnel,
            date__gt=today,
            date__lte=today + timedelta(days=14)
        )
        .select_related("booking")
        .order_by("date", "start_time")
    )

    # ------------------------------------------------------
    # RECENT COURSES (past 30 days)
    # ------------------------------------------------------
    recent = (
        BookingDay.objects
        .filter(
            instructor=personnel,
            date__lt=today,
            date__gte=today - timedelta(days=30)
        )
        .select_related("booking")
        .order_by("-date")
    )

    # ------------------------------------------------------
    # ACTIONS REQUIRED (safe + real model structure)
    # ------------------------------------------------------

    # 1) Courses awaiting closure
    awaiting_closure = Booking.objects.filter(
        instructor=personnel,
        status="awaiting_closure"
    )

    # 2) Incomplete registers (DOB always required, so leave empty for now)
    incomplete_registers = Booking.objects.none()

    # 3) Missing assessments:
    # A "missing" assessment means: at least one assessment with level='na'
    missing_assessments = Booking.objects.filter(
        instructor=personnel,
        days__registers__assessments__level="na"
    ).distinct()

    # 4) Missing feedback:
    # Your FeedbackResponse model has no direct FK to Booking,
    # so we skip this until we design proper linkage.
    missing_feedback = Booking.objects.none()

    return render(request, "instructor/dashboard.html", {
        "personnel": personnel,
        "todays_days": todays_days,
        "upcoming": upcoming,
        "recent": recent,

        # Actions required
        "awaiting_closure": awaiting_closure,
        "missing_assessments": missing_assessments,
        "missing_feedback": missing_feedback,
        "incomplete_registers": incomplete_registers,
    })

@login_required
def post_login(request):
    user = request.user

    # ---- 1. ADMIN users ----
    # superuser OR member of admin group
    if user.is_superuser or user.groups.filter(name__iexact="admin").exists():
        return redirect("app_admin_dashboard")

    # ---- 2. INSTRUCTOR ----
    if user.groups.filter(name__iexact="instructor").exists():
        return redirect("instructor_dashboard")

    # ---- 3. ENGINEER ----
    if user.groups.filter(name__iexact="engineer").exists():
        return redirect("engineer_dashboard")

    # ---- 4. INSPECTOR ----
    if user.groups.filter(name__iexact="inspector").exists():
        return redirect("inspector_dashboard")

    # ---- 5. NO ROLES ----
    return redirect("no_roles")

@login_required
def booking_fee(request, pk):
    booking = get_object_or_404(Booking, pk=pk)

    # Permission check
    is_instructor_for_booking = (
        hasattr(booking, "instructor") and booking.instructor and
        hasattr(booking.instructor, "user") and booking.instructor.user_id == request.user.id
    )
    is_admin_or_staff = request.user.is_staff or request.user.is_superuser

    if not (is_instructor_for_booking or is_admin_or_staff):
        return HttpResponseForbidden("Not allowed")

    # Instructor fee
    amount = booking.instructor_fee or 0

    # Mileage allowance (total lump sum — NOT per mile)
    mileage = (
        f"£{booking.mileage_fee:,.2f}"
        if booking.allow_mileage_claim and booking.mileage_fee
        else None
    )

    return JsonResponse({
        "amount": f"£{amount:,.2f}",
        "mileage": mileage,
        "accommodation": booking.allow_accommodation,
    })

def _invoicing_tab_context(booking):
    """Build context keys that _invoicing_tab.html expects."""
    inv = _get_or_create_invoice(booking)
    instr = booking.instructor

    inv_date = inv.invoice_date or now().date()

    try:
        base_fee = booking.instructor_fee
        if base_fee in (None, ""):
            base_fee = getattr(booking.course_type, "default_instructor_fee", 0)
    except Exception:
        base_fee = 0

    bank_name = (inv.account_name or (getattr(instr, "name_on_account", "") if instr else "") or "")
    bank_sort = (inv.sort_code or (getattr(instr, "bank_sort_code", "") if instr else "") or "")
    bank_num  = (inv.account_number or (getattr(instr, "bank_account_number", "") if instr else "") or "")

    addr_parts = []
    if instr:
        for f in ["address_line", "town", "postcode"]:
            addr_parts.append(getattr(instr, f, "") or "")
    instructor_address = ", ".join([x for x in addr_parts if x.strip()])

    return {
        "invoice": inv,
        "invoice_date": inv_date,
        "base_instructor_fee": base_fee or 0,
        "invoice_items": list(getattr(inv, "items", []).all()) if hasattr(inv, "items") else [],
        "bank_account_name": bank_name,
        "bank_sort_code": bank_sort,
        "bank_account_number": bank_num,
        "instructor_address": instructor_address or "—",
    }

@login_required
def instructor_bookings(request):
    """
    Instructor’s bookings dashboard.
    """
    inst = getattr(request.user, "personnel", None)
    if not inst:
        messages.error(request, "Your user account isn’t linked to an instructor record.")
        return redirect("app_admin_dashboard" if request.user.is_staff else "home")

    today = timezone.localdate()

    base_qs = (
        Booking.objects
        .select_related("course_type", "business", "training_location")
        .filter(instructor=inst)
        .exclude(status="cancelled")
    )

    in_progress = (
        base_qs.filter(status="in_progress")
        .order_by("course_date", "start_time")
    )

    awaiting = (
        base_qs.filter(status="awaiting_closure")
        .order_by("course_date", "start_time")
    )

    scheduled = (
        base_qs.filter(status="scheduled", course_date__gte=today)
        .order_by("course_date", "start_time")[:10]
    )

    # --- CLOSED (completed/closed) ---
    closed_qs = (
        base_qs.filter(status__in=["completed", "closed"])
        .order_by("-course_date", "-id")
    )
    closed_total = closed_qs.count()

    p = Paginator(closed_qs, 10)
    closed_page = p.get_page(request.GET.get("closed_page") or 1)

    # Copy the page’s rows so we can annotate them
    closed_rows = list(closed_page.object_list)

    # Map of booking_id -> invoice status
    inv_map = {
        inv.booking_id: (inv.status or "").lower()
        for inv in Invoice.objects.filter(booking_id__in=[b.id for b in closed_rows])
    }

    # Attach invoice_status directly to each booking row
    for b in closed_rows:
        b.invoice_status = inv_map.get(b.id, "")

    # Simple list fallback (first page items) for older templates
    closed = list(closed_qs[:10])

    return render(request, "instructor/bookings.html", {
        "title": "My bookings",
        "instructor": inst,
        "in_progress": in_progress,
        "awaiting": awaiting,
        "scheduled": scheduled,
        "closed_page": closed_page,
        "closed_rows": closed_rows,      # <— use this for rendering closed rows
        "closed_total": closed_total,    # <— correct badge count
        "closed": closed,                 # fallback if needed
    })

@login_required
def whoami(request):
    user = request.user
    is_instructor = False
    try:
        # If user ↔ Instructor is OneToOne with related_name='instructor'
        is_instructor = hasattr(user, "instructor") and user.instructor is not None
    except Instructor.DoesNotExist:
        is_instructor = False

    return JsonResponse({
        "username": user.username,
        "is_staff": user.is_staff,
        "is_superuser": user.is_superuser,
        "has_instructor_link": is_instructor,
        "session_role": request.session.get("role"),
    })

def _get_user_instructor(user):
    """Return Instructor linked to this user (or None)."""
    if not user.is_authenticated:
        return None
    return Personnel.objects.filter(user=user).first()

def _unique_delegates_for_booking(booking):
    """
    Return DelegateRegister rows for the booking, deduped by (normalized name, DOB).
    Keep the first occurrence (lowest id). If DOB is missing, do NOT dedupe that row.
    """
    qs = (
        DelegateRegister.objects
        .filter(booking_day__booking=booking)
        .order_by("name", "date_of_birth", "id")
        # IMPORTANT: no select_related here; and avoid deferring fields needed by FK traversal
        # (we don't actually traverse booking_day in this helper)
        # If you want to keep 'only', include booking_day_id to be safe:
        # .only("id", "name", "date_of_birth", "outcome", "booking_day_id")
    )

    unique = []
    seen = set()
    for r in qs:
        nm = (r.name or "").strip().lower()
        dob = getattr(r, "date_of_birth", None)
        key = (nm, dob) if dob else ("__nodedob__", r.id)
        if key in seen:
            continue
        seen.add(key)
        unique.append(r)
    return unique



def _assessment_context(booking, user):
    # permissions: staff or assigned instructor (match the guard used in the view)
    instr = getattr(user, "personnel", None)  # <-- changed from "instructor"

    if not (user.is_staff or (instr and booking.instructor_id == instr.id)):
        raise PermissionError("Not your booking.")

    # --- Delegates: unique by (name + DOB) for the whole booking ---
    delegates = _unique_delegates_for_booking(booking)

    # --- Competencies: all for this course type ---
    competencies = list(
        CourseCompetency.objects
        .filter(course_type=booking.course_type)
        .order_by("sort_order", "name", "id")
    )

    existing = {}
    if delegates and competencies:
        qs = (
            CompetencyAssessment.objects
            .filter(register__in=delegates, course_competency__in=competencies)
            .select_related("register", "course_competency")
        )
        for a in qs:
            existing[(a.register_id, a.course_competency_id)] = a

    try:
        from .models import AssessmentLevel
        levels = AssessmentLevel.choices
    except Exception:
        levels = (("na", "Not assessed"), ("c", "Competent"))

    return {
        "delegates": delegates,
        "competencies": competencies,
        "existing": existing,
        "levels": levels,
    }


def _get_or_create_invoice(booking):
    inv = getattr(booking, "invoice", None)
    if inv:
        return inv
    return Invoice.objects.create(
        booking=booking,
        instructor=booking.instructor,
        invoice_date=now().date(),
        account_name=getattr(booking.instructor, "name_on_account", "") or "",
        sort_code=getattr(booking.instructor, "bank_sort_code", "") or "",
        account_number=getattr(booking.instructor, "bank_account_number", "") or "",
    )

def _attempt_back_url(attempt):
    """
    Best-effort link back to the booking that matches this attempt.
    We match on (course_type, instructor, exam_date in booking days).
    Fallback to instructor_bookings if nothing matches.
    """
    try:
        from .models import BookingDay  # or the correct import path for BookingDay
        day = (
            BookingDay.objects
            .select_related("booking")
            .filter(
                booking__course_type=attempt.exam.course_type,
                booking__instructor=attempt.instructor,
                date=attempt.exam_date or localdate(),
            )
            .order_by("date")
            .first()
        )
        if day and day.booking_id:
            return reverse("instructor_booking_detail", args=[day.booking_id])
    except Exception:
        pass
    return reverse("instructor_bookings")

@login_required
def instructor_booking_detail(request, pk):

    instr = getattr(request.user, "personnel", None)

    booking = get_object_or_404(
        Booking.objects.select_related(
            "course_type", "business", "instructor", "training_location"
        ),
        pk=pk,
    )

    if not instr or booking.instructor_id != instr.id:
        messages.error(request, "You do not have access to this booking.")
        return redirect("instructor_bookings")

    is_locked = booking.status == "completed"

    # ------------------------------------------------------------------
    # Ensure invoice exists
    # ------------------------------------------------------------------
    inv = getattr(booking, "invoice", None)
    if inv is None:
        inv = Invoice.objects.create(
            booking=booking,
            instructor=booking.instructor,
            invoice_date=now().date(),
            status="draft",
        )

    # Prefill missing bank details
    prefilled = False
    if not inv.account_name:
        inv.account_name = (booking.instructor.name_on_account or "").strip()
        prefilled = True
    if not inv.sort_code:
        inv.sort_code = (booking.instructor.bank_sort_code or "").strip()
        prefilled = True
    if not inv.account_number:
        inv.account_number = (booking.instructor.bank_account_number or "").strip()
        prefilled = True
    if prefilled:
        inv.save(update_fields=["account_name", "sort_code", "account_number"])

    # ------------------------------------------------------------------
    #                           POST
    # ------------------------------------------------------------------
    if request.method == "POST":
        action = (request.POST.get("action") or "").strip().lower()

        # NOTES SAVE
        if action == "save_notes":
            form = BookingNotesForm(request.POST, instance=booking)
            if form.is_valid():
                form.save()
                messages.success(request, "Notes saved.")
            else:
                messages.error(request, "Could not save notes.")
            return redirect(f"{reverse('instructor_booking_detail', kwargs={'pk': pk})}")

        # ------------------------------------------------------------------
        # SAVE DRAFT OR SEND ADMIN
        # ------------------------------------------------------------------
        if action in ("save_draft", "send_admin"):

            # Update invoice fields every time
            inv.instructor_ref = request.POST.get("instructor_ref", "") or ""
            inv.account_name   = request.POST.get("account_name", "") or ""
            inv.sort_code      = request.POST.get("sort_code", "") or ""
            inv.account_number = request.POST.get("account_number", "") or ""

            # Save line items
            inv.items.exclude(description="Mileage").delete()
            from decimal import Decimal
            for desc, amt in zip(
                request.POST.getlist("item_desc"),
                request.POST.getlist("item_amount")
            ):
                desc = (desc or "").strip()
                if desc:
                    try:
                        amt = Decimal(amt)
                    except:
                        amt = Decimal("0.00")
                    InvoiceItem.objects.create(
                        invoice=inv,
                        description=desc,
                        amount=amt
                    )

            inv.save()

            # AUTOSAVE
            if request.headers.get("x-requested-with") == "XMLHttpRequest":
                return JsonResponse({"ok": True, "saved_at": now().strftime("%H:%M:%S")})

            # ============= 2) SEND ADMIN =============
            if action == "send_admin":

                # Require receipt confirmation
                confirm = request.POST.get("confirm_receipts")
                if confirm != "1":
                    # display modal-required page (this only shows in old fallback flows)
                    return render(
                        request,
                        "instructor/confirm_receipts_required.html",
                        {"booking": booking},
                    )

                # --- Persist latest invoice values before sending ---
                inv.instructor_ref = request.POST.get("instructor_ref", "") or ""
                inv.account_name   = request.POST.get("account_name", "") or ""
                inv.sort_code      = request.POST.get("sort_code", "") or ""
                inv.account_number = request.POST.get("account_number", "") or ""
                inv.invoice_date   = now().date()   # always today until locked
                inv.status = "draft"

                # Save extra line items
                descs = request.POST.getlist("item_desc")
                amts  = request.POST.getlist("item_amount")

                inv.items.exclude(description="Mileage").delete()
                from decimal import Decimal
                for desc, amt in zip(descs, amts):
                    desc = (desc or "").strip()
                    if not desc:
                        continue
                    try:
                        amt = Decimal(amt)
                    except:
                        amt = Decimal("0.00")
                    InvoiceItem.objects.create(invoice=inv, description=desc, amount=amt)

                inv.save()

                # ----------------------------------------------------------------------
                #                BUILD PDF + GATHER RECEIPTS + SEND EMAIL
                # ----------------------------------------------------------------------
                try:
                    # Generate invoice PDF identical to preview
                    file_bytes, filename = render_invoice_pdf_via_preview(request, booking)

                    # Gather receipts from Drive
                    attachments, link_lines = gather_receipt_attachments_and_links(booking)

                    # Subject + body
                    subj = f"[Unicorn] Instructor invoice — {booking.course_type.name} ({booking.course_reference or booking.pk})"
                    body = (
                        f"Invoice for {booking.course_type.name} — {booking.business.name}\n"
                        f"Date: { (inv.invoice_date or now().date()).strftime('%Y-%m-%d') }\n"
                        f"Generated: {localtime(now()).strftime('%Y-%m-%d %H:%M')}\n\n"
                    )

                    if link_lines:
                        body += "Receipts:\n" + "\n".join(f" - {ln}" for ln in link_lines)
                    else:
                        body += "Receipts: (none found)"

                    # Determine recipients
                    admin_real = getattr(settings, "ADMIN_INBOX_EMAIL", "")
                    instr_real = getattr(booking.instructor, "email", "") or ""
                    catch_all  = getattr(settings, "DEV_CATCH_ALL_EMAIL", "")

                    if settings.DEBUG:
                        to_recipients = [catch_all]
                        effective_subject = f"[DEV] {subj}  (Would send to: {admin_real}, {instr_real})"
                        cc_recipients = []
                    else:
                        to_recipients = [admin_real] if admin_real else []
                        cc_recipients = [instr_real] if instr_real else []
                        effective_subject = subj

                    # Build email
                    email = EmailMessage(
                        subject=effective_subject,
                        body=body,
                        from_email=getattr(settings, "DEFAULT_FROM_EMAIL", "no-reply@example.com"),
                        to=to_recipients,
                        cc=cc_recipients,
                    )

                    # Attach invoice PDF
                    email.attach(
                        filename=filename,
                        content=file_bytes,
                        mimetype=mimetypes.guess_type(filename)[0] or "application/pdf"
                    )

                    # Attach receipts
                    for fname, content, mime in attachments:
                        email.attach(filename=fname, content=content, mimetype=mime)

                    # Send email
                    email.send(fail_silently=False)

                    # Lock invoice
                    inv.status = "sent"
                    inv.date_sent = now()
                    inv.save(update_fields=["status", "date_sent"])

                    # optional admin workflow
                    try:
                        inv.admin_status = "pending"
                        inv.save(update_fields=["admin_status"])
                    except:
                        pass

                    messages.success(request, "Invoice emailed to admin successfully.")

                except Exception as e:
                    messages.error(request, f"Failed to send invoice: {e}")
                    return redirect(
                        f"{reverse('instructor_booking_detail', kwargs={'pk': booking.pk})}?tab=invoicing"
                    )

                return redirect(
                    f"{reverse('instructor_booking_detail', kwargs={'pk': booking.pk})}?tab=invoicing"
                )


            # NORMAL SAVE
            return redirect(
                f"{reverse('instructor_booking_detail', kwargs={'pk': pk})}?tab=invoicing"
            )

    # ------------------------------------------------------------------
    # Build context (your unchanged blocks)
    # ------------------------------------------------------------------
    from .views_instructor import _invoicing_tab_context
    from .views_instructor import _assessment_context

    ctx = {
        "title": booking.course_type.name,
        "booking": booking,
        "invoice": inv,
        "is_locked": is_locked,
        "active_tab": request.GET.get("tab", ""),
    }

    try:
        ctx.update(_invoicing_tab_context(booking))
    except:
        pass

    try:
        ctx.update(_assessment_context(booking, request.user))
    except:
        pass
    
    # -------------------------------------------------------
    # Build day_rows for template
    # -------------------------------------------------------
    days = (
        BookingDay.objects
        .filter(booking=booking)
        .order_by("date")
    )

    day_rows = []
    for d in days:
        n = DelegateRegister.objects.filter(booking_day=d).count()

        warn_count = DelegateRegister.objects.filter(
            booking_day=d,
            date_of_birth__isnull=True
        ).count()

        day_rows.append({
            "date": d.date,
            "start_time": d.start_time,
            "n": n,
            "warn": warn_count > 0,
            "warn_count": warn_count,
            "edit_url": reverse("instructor_day_registers", args=[d.pk]),
        })

    ctx["day_rows"] = day_rows
<<<<<<< HEAD
=======
    ctx["days"] = days

    # -------------------------------------------------------
    # Build unified event description for Google & ICS
    # -------------------------------------------------------
    lines = []

    # Notes
    if booking.booking_notes:
        lines.append(f"Notes: {booking.booking_notes}")

    # Location contact details
    if booking.contact_name or booking.telephone or booking.email:
        lines.append("Contact details:")
        if booking.contact_name:
            lines.append(f"  - Name: {booking.contact_name}")
        if booking.telephone:
            lines.append(f"  - Phone: {booking.telephone}")
        if booking.email:
            lines.append(f"  - Email: {booking.email}")

    # Instructor fees
    fee_lines = []
    if booking.instructor_fee:
        fee_lines.append(f"Instructor fee: £{booking.instructor_fee}")

    if booking.allow_mileage_claim:
        if booking.mileage_fee:
            fee_lines.append(f"Mileage allowance: £{booking.mileage_fee}")
        else:
            fee_lines.append("Mileage: allowed")

    if booking.allow_accommodation:
        fee_lines.append("Accommodation: allowed")

    if fee_lines:
        lines.append("Instructor claims:")
        for ln in fee_lines:
            lines.append(f"  - {ln}")

    event_description = "\n".join(lines).strip()

    ctx["event_description"] = event_description

    # -----------------------------------------
    # Build Google Calendar links per BookingDay
    # -----------------------------------------
    import urllib.parse
    import datetime

    gcal_links = []

    for d in days:
        date_str = d.date.strftime("%Y%m%d")

        start_t = d.start_time or datetime.time(9, 0)
        end_t   = d.end_time   or datetime.time(17, 0)

        start_str = start_t.strftime("%H%M%S")
        end_str   = end_t.strftime("%H%M%S")

        # Booking title
        title = f"{booking.course_type.name}"

        # Location
        if booking.training_location:
            loc = (
                f"{booking.training_location.address_line}, "
                f"{booking.training_location.town} "
                f"{booking.training_location.postcode}"
            )
        else:
            loc = ""

        # Google Calendar event creation URL
        gcal_url = (
            "https://calendar.google.com/calendar/u/0/r/eventedit?"
            + "text=" + urllib.parse.quote(title)
            + "&dates=" + date_str + "T" + start_str + "/" + date_str + "T" + end_str
            + "&details=" + urllib.parse.quote(event_description)
            + "&location=" + urllib.parse.quote(loc)
        )

        gcal_links.append({
            "date": d.date,
            "url": gcal_url,
        })

    ctx["gcal_links"] = gcal_links
    ctx["notes_form"] = BookingNotesForm(instance=booking)
>>>>>>> 48fa330e

    return render(request, "instructor/booking_detail.html", ctx)

@login_required
@require_POST
def instructor_assessment_autosave(request, pk):
    """
    AJAX: toggle a single competency checkbox for a delegate register row.
    Creates/updates CompetencyAssessment with the correct foreign keys.
    """
    if request.method != "POST" or not request.headers.get("x-requested-with"):
        return JsonResponse({"ok": False, "error": "Bad request"}, status=400)

    # --- lookups
    reg_id  = request.POST.get("register_id")
    comp_id = request.POST.get("competency_id")
    checked = (request.POST.get("checked") or "").lower() in ("1", "true", "yes", "on")

    try:
        reg = DelegateRegister.objects.select_related("booking_day__booking").get(id=reg_id)
    except DelegateRegister.DoesNotExist:
        return JsonResponse({"ok": False, "error": "Register not found"}, status=404)

    # safety: ensure this row belongs to the booking in the URL
    if str(reg.booking_day.booking_id) != str(pk):
        return JsonResponse({"ok": False, "error": "Mismatched booking"}, status=400)

    try:
        comp = CourseCompetency.objects.get(id=comp_id)
    except CourseCompetency.DoesNotExist:
        return JsonResponse({"ok": False, "error": "Competency not found"}, status=404)

    # we must store an Instructor instance, not a User
    instr = Personnel.objects.filter(user=request.user).first()
    if not instr:
        return JsonResponse({"ok": False, "error": "No instructor profile found"}, status=400)

    # Block changes if the course is closed
    if getattr(reg.booking_day.booking, "status", "") == "completed":
        return JsonResponse(
            {"ok": False, "error": "Course is closed — only Invoicing is editable."},
            status=400,
        )

    # 🔒 NEW: lock whole column when outcome is DNF/Fail
    # This mirrors your prod behaviour: once DNF/Fail is chosen for the delegate,
    # all checkboxes in that column are locked in their current state until set back to Pending.
    if (reg.outcome or "").lower() in ("dnf", "fail"):
        return JsonResponse(
            {"ok": False, "error": "Assessments are locked for this delegate (Outcome set to DNF/Fail)."},
            status=400
        )

    # --- create / update competency assessment
    ca, created = CompetencyAssessment.objects.get_or_create(
        register=reg,
        course_competency=comp,
        defaults={"assessed_by": instr, "level": "c" if checked else "na"},
    )

    if not created:
        # 🚫 prevent unchecking a carried-forward competency (from DNF carry-forward)
        if ca.is_locked and not checked:
            return JsonResponse(
                {"ok": False, "error": "This competency is locked (carried forward)."},
                status=400
            )

        # normal update when not locked (or when checking it)
        ca.level = "c" if checked else "na"
        ca.assessed_by = instr
        ca.save(update_fields=["level", "assessed_by"])

    else:
        # record was just created; defaults already set
        pass

    return JsonResponse({"ok": True})

@login_required
def instructor_day_registers_poll(request, pk: int):
    """
    Lightweight GET endpoint used by client-side code to check how many
    register rows exist for a given day. Extend as needed.
    """
    if request.method != "GET":
        return JsonResponse({"ok": False, "error": "GET only"}, status=405)

    day = get_object_or_404(BookingDay, pk=pk)
    rows = DelegateRegister.objects.filter(booking_day=day).count()
    return JsonResponse({"ok": True, "day_id": pk, "rows": rows})

@login_required
@require_POST
def instructor_assessment_outcome_autosave(request, pk):
    """
    Persist a column outcome for a delegate.
    POST: register_id, outcome ("pending"|"dnf"|"fail"|"pass")

    Propagates the outcome across *all days* of the same booking for the same
    person (normalized name + DOB when present).
    """
    # Guard: instructor & booking match
    instr = _get_instructor(request.user)
    booking = get_object_or_404(
        Booking.objects.select_related("course_type", "instructor"),
        pk=pk
    )
    if not instr or booking.instructor_id != getattr(instr, "id", None):
        return JsonResponse({"ok": False, "error": "Forbidden"}, status=403)
    
        # Block outcome changes if the course is closed
    if getattr(booking, "status", "") == "completed":
        return JsonResponse(
            {"ok": False, "error": "Course is closed — only Invoicing is editable."},
            status=400,
        )

    reg_id  = request.POST.get("register_id")
    outcome = (request.POST.get("outcome") or "").lower().strip()
    if outcome not in {"pending", "dnf", "fail", "pass"}:
        return JsonResponse({"ok": False, "error": "Invalid outcome"}, status=400)

    # The specific row that was changed (must belong to this booking)
    reg = get_object_or_404(
        DelegateRegister.objects.select_related("booking_day__booking"),
        pk=reg_id, booking_day__booking=booking,
    )

    # same person (case-insensitive name) on the same booking; constrain by DOB if present
    q = DelegateRegister.objects.filter(
        booking_day__booking=booking,
        name__iexact=(reg.name or "").strip(),
    )
    if reg.date_of_birth:
        q = q.filter(date_of_birth=reg.date_of_birth)

    updated = q.update(outcome=outcome)
    return JsonResponse({"ok": True, "outcome": outcome, "updated": int(updated)})


@login_required
def instructor_day_registers(request, pk: int):
    """
    Read-only list of delegates for a day, with coloured health indicator and Edit/Delete buttons.
    """
    instr = getattr(request.user, "personnel", None)
    day = get_object_or_404(
        BookingDay.objects.select_related(
            "booking__course_type", "booking__business", "booking__instructor"
        ),
        pk=pk,
    )
    if not instr or day.booking.instructor_id != instr.id:
        messages.error(request, "You do not have access to this register.")
        return redirect("instructor_bookings")

    # Pull only what we need, sorted alphabetically by name
    qs = (
        DelegateRegister.objects.filter(booking_day=day)
        .order_by("name")  # alphabetical
        .only("name", "date_of_birth", "job_title", "employee_id", "health_status", "notes")
    )

    rows = []
    for r in qs:
        symbol, cls, title = _health_badge_tuple(r.health_status)
        rows.append({
            "obj": r,
            "health_symbol": symbol,
            "health_class": cls,
            "health_title": title,
        })

    return render(request, "instructor/day_registers.html", {
        "title": f"Registers — {day.booking.course_type.name} — {date_format(day.date, 'j M Y')}",
        "day": day,
        "rows": rows,
        "back_url": redirect("instructor_booking_detail", pk=day.booking_id).url,
        "legend": [
            ("✔", "bg-success", "Fit to take part"),
            ("■", "bg-warning text-dark", "Impairment – agreed adjustments"),
            ("▲", "bg-warning", "Impairment – will discuss with instructor"),
            ("✖", "bg-danger", "Not fit to take part today"),
        ],
    })


@login_required
@transaction.atomic
def instructor_delegate_edit(request, pk: int):
    """
    Edit a single delegate row (instructor locked to the logged-in instructor).
    """
    instr = getattr(request.user, "personnel", None)
    reg = get_object_or_404(
        DelegateRegister.objects.select_related("booking_day__booking__instructor"),
        pk=pk
    )
    if not instr or reg.booking_day.booking.instructor_id != instr.id:
        messages.error(request, "You do not have access to edit this delegate.")
        return redirect("instructor_bookings")
    
    guard = _closed_guard(request, reg.booking_day.booking)
    if guard:
        return guard

    if request.method == "POST" and "delete" in request.POST:
        reg.delete()
        messages.success(request, "Delegate removed.")
        return redirect("instructor_day_registers", pk=reg.booking_day_id)

    if request.method == "POST":
        form = DelegateRegisterInstructorForm(
            request.POST, instance=reg, current_instructor=instr
        )
        if form.is_valid():
            form.save()
            messages.success(request, "Delegate updated.")
            return redirect("instructor_day_registers", pk=reg.booking_day_id)
    else:
        form = DelegateRegisterInstructorForm(
            instance=reg, current_instructor=instr
        )

    return render(request, "instructor/delegate_form.html", {
        "title": f"Edit delegate — {reg.name}",
        "form": form,
        "reg": reg,
        "day": reg.booking_day,
        "back_url": redirect("instructor_day_registers", pk=reg.booking_day_id).url,
    })


# -----------------------------
# 1️⃣ HELPER FUNCTION
# -----------------------------
def _carry_competencies_from_prior_dnf(new_reg):
    """
    If the same delegate (name + dob) had a DNF for the same course type
    in the last 2 years, copy any competencies already achieved as locked ticks.
    """
    from .models import DelegateRegister, CompetencyAssessment

    if not (new_reg and new_reg.booking_day_id):
        return 0

    bd = new_reg.booking_day
    course_type = bd.booking.course_type
    dob = new_reg.date_of_birth
    name = (new_reg.name or "").strip()

    if not (name and dob and course_type):
        return 0

    two_years_ago = timezone.localdate() - timedelta(days=730)

    prior_regs = (
        DelegateRegister.objects
        .filter(
            name__iexact=name,
            date_of_birth=dob,
            outcome='dnf',
            booking_day__booking__course_type=course_type,
            booking_day__date__gte=two_years_ago,
            booking_day__date__lt=bd.date,
        )
        .order_by('-booking_day__date', '-id')
    )

    prior = prior_regs.first()
    if not prior:
        return 0

    prev_assessments = (
        CompetencyAssessment.objects
        .filter(register=prior, level__in=['c', 'e'])
        .select_related('course_competency')
    )

    created_count = 0
    for pa in prev_assessments:
        ca, created = CompetencyAssessment.objects.get_or_create(
            register=new_reg,
            course_competency=pa.course_competency,
            defaults={
                "level": pa.level,
                "assessed_by": new_reg.instructor,
                "is_locked": True,
                "source_note": f"carried from DNF on {prior.booking_day.date:%Y-%m-%d}",
            },
        )
        if not created:
            if ca.level in ('na', 'p'):
                ca.level = pa.level
            ca.is_locked = True
            ca.source_note = f"carried from DNF on {prior.booking_day.date:%Y-%m-%d}"
            ca.save(update_fields=['level', 'is_locked', 'source_note'])
        created_count += 1

    return created_count


# -----------------------------
# 2️⃣ EXISTING VIEW WITH ONE EXTRA LINE
# -----------------------------
@login_required
@transaction.atomic
def instructor_delegate_new(request, day_pk: int):
    instr = getattr(request.user, "personnel", None)
    day = get_object_or_404(
        BookingDay.objects.select_related("booking__instructor", "booking__course_type"),
        pk=day_pk
    )
    if not instr or day.booking.instructor_id != instr.id:
        messages.error(request, "You do not have access to this register.")
        return redirect("instructor_bookings")
    
    guard = _closed_guard(request, day.booking)
    if guard:
        return guard

    if request.method == "POST":
        form = DelegateRegisterInstructorForm(request.POST, current_instructor=instr)
        if form.is_valid():
            obj = form.save(commit=False)
            obj.booking_day = day
            if not obj.date:
                obj.date = timezone.localdate()
            obj.save()
            messages.success(request, "Delegate added.")
            return redirect("instructor_day_registers", pk=day.pk)
    else:
        form = DelegateRegisterInstructorForm(current_instructor=instr)

    return render(request, "instructor/delegate_form.html", {
        "title": "Add delegate",
        "form": form,
        "day": day,
        "back_url": redirect("instructor_day_registers", pk=day.pk).url,
    })

@login_required
def instructor_register_edit(request, pk: int):
    instr = getattr(request.user, "personnel", None)
    reg = get_object_or_404(
        DelegateRegister.objects.select_related("booking_day__booking__course_type"),
        pk=pk
    )
    if not instr or reg.instructor_id != instr.id:
        messages.error(request, "You do not have access to edit this delegate.")
        return redirect("instructor_bookings")
    
    guard = _closed_guard(request, reg.booking_day.booking)
    if guard:
        return guard

    if request.method == "POST":
        form = DelegateRegisterInstructorForm(request.POST, instance=reg, current_instructor=instr)
        if form.is_valid():
            obj = form.save(commit=False)
            obj.instructor = instr
            obj.save()
            messages.success(request, "Delegate updated.")
            return redirect("instructor_day_registers", pk=reg.booking_day_id)
        else:
            messages.error(request, "Please correct the errors below.")
    else:
        form = DelegateRegisterInstructorForm(instance=reg, current_instructor=instr)

    day = reg.booking_day
    return render(request, "instructor/register_edit.html", {
        "title": f"Edit delegate — {reg.name}",
        "form": form,
        "reg": reg,
        "day": day,
        "back_url": redirect("instructor_day_registers", pk=day.pk).url,
    })

@login_required
def instructor_delegate_delete(request, pk: int):
    """Delete a single DelegateRegister row (POST only, with confirm)."""
    instr = getattr(request.user, "personnel", None)
    reg = get_object_or_404(
        DelegateRegister.objects.select_related("booking_day__booking"),
        pk=pk
    )
    if not instr or reg.booking_day.booking.instructor_id != instr.id:
        messages.error(request, "You do not have permission to delete this delegate.")
        return redirect("instructor_bookings")
    
    guard = _closed_guard(request, reg.booking_day.booking)
    if guard:
        return guard

    if request.method != "POST":
        return HttpResponseNotAllowed(["POST"])

    day_pk = reg.booking_day_id
    reg.delete()
    messages.success(request, "Delegate deleted.")
    return redirect("instructor_day_registers", pk=day_pk)


@login_required
def instructor_day_registers_pdf(request, pk: int):
    """
    PDF: Delegate register (A4 landscape).
    Main row: Full name | Date of birth | Job title | Emp. ID | Health declaration
    If a delegate has notes, a second sub-row is drawn immediately underneath:
        [ Notes ] | <wrapped notes spanning remaining width>
    """
    # Lazy imports
    from reportlab.lib.pagesizes import A4, landscape
    from reportlab.lib.units import mm
    from reportlab.pdfgen import canvas
    from reportlab.lib import colors

    from .models import BookingDay, DelegateRegister

    # --- Fetch data ---
    day = get_object_or_404(
        BookingDay.objects.select_related(
            "booking",
            "booking__course_type",
            "booking__business",
            "booking__training_location",
            "booking__instructor",
        ),
        pk=pk,
    )
    booking = day.booking
    regs = list(DelegateRegister.objects.filter(booking_day=day).order_by("name", "id"))

    # --- Page geometry ---
    page_w, page_h = landscape(A4)
    left, right = 12 * mm, page_w - 12 * mm
    top, bottom = page_h - 12 * mm, 12 * mm

    # Main table columns (no dedicated notes column)
    col_name   = 62 * mm
    col_dob    = 24 * mm
    col_job    = 46 * mm
    col_emp    = 22 * mm
    col_health = (right - left) - (col_name + col_dob + col_job + col_emp)

    # Notes sub-row widths
    notes_label_w   = 20 * mm
    notes_content_w = (right - left) - notes_label_w

    # Sizing
    row_min_h  = 12 * mm
    line_gap   = 4
    pad_x      = 2 * mm
    pad_y      = 3
    header_pad = 6 * mm  # extra padding below header line before table

    # (Adjust these to match your matrix/assessment PDFs as needed)
    FOOTER_LINE_1 = "Unicorn Training — Delegate Register"
    FOOTER_LINE_2 = "This form may contain personal data. Handle and store appropriately."

    # --- Wrapping helpers ---
    def wrap_lines(c, text, font, size, max_w):
        if not text:
            return []
        words = text.split()
        if not words:
            return []
        lines, cur = [], words[0]
        for w in words[1:]:
            t = f"{cur} {w}"
            if c.stringWidth(t, font, size) <= max_w:
                cur = t
            else:
                lines.append(cur)
                cur = w
        if cur:
            lines.append(cur)
        return lines

    def cell_height(c, text, font="Helvetica", size=9, max_w=1000, min_h=row_min_h):
        lines = wrap_lines(c, text or "", font, size, max_w)
        return max(min_h, (len(lines) * (size + line_gap)) + pad_y * 2) if lines else min_h

    # --- Header/footer ---
    def draw_header_block(c):
        """
        Draws the header and returns the y position of the horizontal line
        under the header. The table should start below that line.
        """
        c.saveState()
        try:
            y = top
            c.setFont("Helvetica-Bold", 14)
            c.drawString(left, y, "Delegate Register")
            c.setFont("Helvetica", 9)

            y -= 7 * mm
            if booking and booking.course_type:
                c.drawString(left, y, f"Course: {booking.course_type.name}")
                y -= 5 * mm

            c.drawString(left, y, f"Date: {day.date.strftime('%d %b %Y')}")
            y -= 5 * mm

            if booking and booking.instructor:
                c.drawString(left, y, f"Instructor: {booking.instructor.name}")
                y -= 5 * mm

            if booking and booking.training_location:
                loc = booking.training_location
                addr = ", ".join(filter(None, [loc.name, loc.address_line, loc.town, loc.postcode]))
                c.drawString(left, y, f"Location: {addr}")
                y -= 5 * mm

            if booking and booking.course_reference:
                c.drawString(left, y, f"Reference: {booking.course_reference}")
                y -= 5 * mm

            c.setStrokeColor(colors.lightgrey)
            c.line(left, y, right, y)
            return y
        finally:
            c.restoreState()

    def draw_footer(c):
        """
        Draw a two-line footer and page number.
        Draw this *after* finishing page content and *before* showPage().
        """
        c.saveState()
        try:
            # fine line above footer
            c.setStrokeColor(colors.lightgrey)
            c.line(left, bottom + 12, right, bottom + 12)

            c.setFont("Helvetica", 8)
            c.setFillGray(0.35)
            c.drawString(left, bottom + 5 * mm, FOOTER_LINE_1)
            c.drawString(left, bottom + 3 * mm, FOOTER_LINE_2)
            c.drawRightString(right, bottom + 3 * mm, f"Page {c.getPageNumber()}")
            c.setFillGray(0)
            c.setStrokeColor(colors.black)
        finally:
            c.restoreState()

    def draw_header_row(c, y):
        c.saveState()
        try:
            c.setFont("Helvetica-Bold", 9)
            x = left
            headers = [
                ("Full name", col_name),
                ("Date of birth", col_dob),
                ("Job title", col_job),
                ("Emp. ID", col_emp),
                ("Health declaration", col_health),
            ]
            for title, w in headers:
                c.rect(x, y - row_min_h, w, row_min_h, stroke=1, fill=0)
                c.drawString(x + pad_x, y - row_min_h + pad_y, title)
                x += w
        finally:
            c.restoreState()

    # --- Draw one delegate (with optional notes sub-row) ---
    def draw_one_row(c, r, y_top):
        """
        Returns new y (next row top) or None if a page break is needed.
        """
        name  = (getattr(r, "name", "") or "").strip()
        dob   = r.date_of_birth.strftime("%d/%m/%Y") if getattr(r, "date_of_birth", None) else ""
        job   = (getattr(r, "job_title", "") or "").strip()
        emp   = (getattr(r, "employee_id", "") or "").strip()
        notes = (getattr(r, "notes", "") or "").strip()

        c.setFont("Helvetica", 9)
        h_name = cell_height(c, name, max_w=col_name - 2 * pad_x)
        h_job  = cell_height(c, job,  max_w=col_job  - 2 * pad_x)
        base_h = max(row_min_h, h_name, h_job)

        notes_h = cell_height(c, notes, max_w=notes_content_w - 2 * pad_x, min_h=10 * mm) if notes else 0
        total_h = base_h + notes_h

        # Keep a buffer above the footer
        if y_top - total_h < (bottom + 24 * mm):
            return None

        # --- base row ---
        x = left

        # Name
        c.rect(x, y_top - base_h, col_name, base_h, stroke=1, fill=0)
        lines = wrap_lines(c, name, "Helvetica", 9, col_name - 2 * pad_x) or [""]
        yy = y_top - pad_y - 9
        for ln in lines:
            c.drawString(x + pad_x, yy, ln)
            yy -= (9 + line_gap)
            if yy < y_top - base_h + pad_y:
                break
        x += col_name

        # DOB
        c.rect(x, y_top - base_h, col_dob, base_h, stroke=1, fill=0)
        if dob:
            c.drawString(x + pad_x, y_top - base_h + pad_y, dob)
        x += col_dob

        # Job
        c.rect(x, y_top - base_h, col_job, base_h, stroke=1, fill=0)
        lines = wrap_lines(c, job, "Helvetica", 9, col_job - 2 * pad_x)
        if lines:
            yy = y_top - pad_y - 9
            for ln in lines:
                c.drawString(x + pad_x, yy, ln)
                yy -= (9 + line_gap)
                if yy < y_top - base_h + pad_y:
                    break
        x += col_job

        # Emp ID
        c.rect(x, y_top - base_h, col_emp, base_h, stroke=1, fill=0)
        c.drawString(x + pad_x, y_top - base_h + pad_y, emp or "—")
        x += col_emp

        # Health declaration: show stored value if present, otherwise a faint signature line
        c.rect(x, y_top - base_h, col_health, base_h, stroke=1, fill=0)
        if hasattr(r, "get_health_status_display"):
            health_txt = (r.get_health_status_display() or "").strip()
        else:
            health_txt = (getattr(r, "health_status", "") or "").strip()

        if health_txt:
            lines = wrap_lines(c, health_txt, "Helvetica", 9, col_health - 2 * pad_x)
            yy = y_top - pad_y - 9
            for ln in lines:
                c.drawString(x + pad_x, yy, ln)
                yy -= (9 + line_gap)
                if yy < y_top - base_h + pad_y:
                    break
        else:
            sig_y = y_top - base_h + base_h / 2
            c.setStrokeColor(colors.lightgrey)
            c.line(x + pad_x, sig_y, x + col_health - pad_x, sig_y)
            c.setStrokeColor(colors.black)

        y = y_top - base_h

        # --- optional notes sub-row ---
        if notes:
            # label
            c.rect(left, y - notes_h, notes_label_w, notes_h, stroke=1, fill=0)
            c.setFont("Helvetica-Bold", 9)
            c.drawString(left + pad_x, y - notes_h + pad_y, "Notes")
            c.setFont("Helvetica", 9)

            # content
            nx = left + notes_label_w
            c.rect(nx, y - notes_h, notes_content_w, notes_h, stroke=1, fill=0)
            lines = wrap_lines(c, notes, "Helvetica", 9, notes_content_w - 2 * pad_x)
            if lines:
                yy = y - pad_y - 9
                for ln in lines:
                    c.drawString(nx + pad_x, yy, ln)
                    yy -= (9 + line_gap)
                    if yy < y - notes_h + pad_y:
                        break
            y -= notes_h

        return y

    # --- Build PDF (force download) ---

    # Course code from CourseType.code, else derive a short token from name
    ct = getattr(day.booking, "course_type", None)
    name = (getattr(ct, "name", "") or "").strip()
    code = (getattr(ct, "code", "") or "").strip()
    course_code = code or (name.split()[0][:6].upper() if name else "COURSE")

    # Booking reference (fallback to booking PK)
    ref_raw = str(getattr(day.booking, "course_reference", "") or day.booking.pk)

    # If the reference already starts with the course code (e.g. "FAAW-7Z78LF"),
    # strip that leading code so we don’t duplicate it in the filename.
    ref_clean = ref_raw
    if course_code:
        up = course_code.upper()
        rup = ref_raw.upper()
        if rup.startswith(up):
            ref_clean = ref_raw[len(course_code):].lstrip("-_ ")

    # Day number within this booking (robust to related_name differences)
    ordered_ids = list(
        BookingDay.objects
            .filter(booking=day.booking)
            .order_by("date", "id")
            .values_list("id", flat=True)
    )
    try:
        day_number = ordered_ids.index(day.id) + 1
    except ValueError:
        day_number = 1

    # Build final filename
    filename = f"register_day_{day_number}_{course_code}"
    if ref_clean:
        filename += f"_{ref_clean}"
    filename += ".pdf"

    resp = HttpResponse(content_type="application/pdf")
    resp["Content-Disposition"] = f'attachment; filename="{filename}"'


    c = canvas.Canvas(resp, pagesize=landscape(A4))
    c.setTitle(f"Delegate Register — {booking.course_reference if booking else day.pk}")

    def start_new_page():
        header_line_y = draw_header_block(c)
        y0 = header_line_y - header_pad
        draw_header_row(c, y0)
        return y0 - row_min_h - 2

    y = start_new_page()

    if not regs:
        c.setFont("Helvetica-Oblique", 10)
        c.drawString(left, y - 8 * mm, "No delegates recorded.")
        # footer + page
        draw_footer(c)
        c.showPage()
        c.save()
        return resp

    for r in regs:
        new_y = draw_one_row(c, r, y)
        if new_y is None:
            # finish this page
            draw_footer(c)
            c.showPage()
            y = start_new_page()
            new_y = draw_one_row(c, r, y) or (y - (row_min_h * 2))
        y = new_y - 1  # small gap

    # finish last page
    draw_footer(c)
    c.showPage()
    c.save()
    return resp


@login_required
@transaction.atomic
def instructor_assessment_save(request, pk):
    booking = get_object_or_404(Booking, pk=pk)
    instr = getattr(request.user, "personnel", None)
    if not (request.user.is_staff or (instr and booking.instructor_id == instr.id)):
        return HttpResponseForbidden("You are not assigned to this booking.")

    if request.method != "POST":
        return redirect(f"{reverse('instructor_booking_detail', kwargs={'pk': booking.id})}#assessments-tab")

    # guard: only registers for this booking; only competencies for this course type
    # Deduplicate delegates by (name + DOB)
    delegates = _unique_delegates_for_booking(booking)

    comps = list(CourseCompetency.objects.filter(course_type=booking.course_type).only("id"))
    reg_map = {str(r.id): r for r in delegates}
    comp_ids = [str(c.id) for c in comps]

    # models
    from .models import CompetencyAssessment, AssessmentLevel, CourseOutcome
    valid_levels = {c[0] for c in AssessmentLevel.choices}
    valid_outcomes = {c[0] for c in CourseOutcome.choices}

    created = updated = 0

    # --- Save per-cell levels ---
    for key, val in request.POST.items():
        if not key.startswith("level_"):
            continue
        try:
            _, rid, cid = key.split("_", 2)
        except ValueError:
            continue
        if rid not in reg_map or cid not in comp_ids:
            continue

        level = val if val in valid_levels else "na"
        obj, was_created = CompetencyAssessment.objects.get_or_create(
            register_id=reg_map[rid].id,
            course_competency_id=cid,
            defaults={"level": level, "assessed_by_id": booking.instructor_id},
        )
        if was_created:
            created += 1
        else:
            if obj.level != level or obj.assessed_by_id != booking.instructor_id:
                obj.level = level
                obj.assessed_by_id = booking.instructor_id
                obj.save(update_fields=["level", "assessed_by", "assessed_at"])
                updated += 1

    # --- Save per-delegate outcome, enforcing PASS if all comps competent ---
    for rid, reg in reg_map.items():
        posted_outcome = request.POST.get(f"outcome_{rid}", "pending")
        if posted_outcome not in valid_outcomes:
            posted_outcome = "pending"

        all_competent = True
        for cid in comp_ids:
            if request.POST.get(f"level_{rid}_{cid}", "na") not in {"c", "e"}:
                all_competent = False
                break
        final_outcome = "pass" if all_competent else posted_outcome

        if getattr(reg, "outcome", None) != final_outcome:
            reg.outcome = final_outcome
            reg.save(update_fields=["outcome"])

    messages.success(request, f"Saved {created} new and {updated} updated assessment entr{'y' if (created+updated)==1 else 'ies'}.")
    return redirect(f"{reverse('instructor_booking_detail', kwargs={'pk': booking.id})}#assessments-tab")

@login_required
def instructor_assessment_pdf(request, pk):
    """
    Export the assessment matrix (landscape PDF) with:
    - Business name, course reference, instructor, full set of course dates
    - Dynamic header height / font size so rotated names are readable
    - Darker zebra striping for rows
    - Footer on every page with Unicorn contact details
    Blocks export if any delegate outcome is 'pending'.
    """
    instr = getattr(request.user, "personnel", None)
    booking = get_object_or_404(
        Booking.objects.select_related("course_type", "business", "instructor", "training_location"),
        pk=pk
    )

    # Allow: the assigned instructor OR any staff user (admin)
    if not (request.user.is_staff or (instr and booking.instructor_id == instr.id)):
        messages.error(request, "You do not have access to this booking.")
        return redirect("instructor_bookings")


    # Delegates & competencies
    # Unique delegates (one per person across the booking)
    delegates = _unique_delegates_for_booking(booking)

    competencies = list(
        CourseCompetency.objects
        .filter(course_type=booking.course_type, is_active=True)
        .order_by("sort_order", "name", "id")
        .only("id", "name", "code", "sort_order")
    )

    # Guard: no export if any Pending
    any_pending = any((d.outcome or "pending") == "pending" for d in delegates)
    if any_pending:
        messages.error(request, "Cannot export PDF while any delegate is Pending. Please set each delegate to Pass, Fail, or DNF first.")
        return redirect(f"{reverse('instructor_booking_detail', kwargs={'pk': booking.id})}#assessments-tab")

    # Assessment map
    from .models import CompetencyAssessment, BookingDay
    assess_map = {}
    if delegates and competencies:
        for rid, cid, lvl in (
            CompetencyAssessment.objects
            .filter(register__in=delegates, course_competency__in=competencies)
            .values_list("register_id", "course_competency_id", "level")
        ):
            assess_map[(rid, cid)] = lvl

    # Course dates (all days)
    day_dates = list(
        BookingDay.objects.filter(booking=booking).order_by("date").values_list("date", flat=True)
    )

    # Windows-safe date formatting
    def format_course_dates(dates):
        if not dates:
            return "—"
        ds = list(dates)
        def d_full(d): return f"{d.day} {d.strftime('%b %Y')}"
        def d_mon(d):  return f"{d.day} {d.strftime('%b')}"
        def d_day(d):  return f"{d.day}"
        consecutive = len(ds) <= 1 or all((ds[i+1] - ds[i]).days in (0, 1) for i in range(len(ds)-1))
        if len(ds) >= 2 and consecutive:
            first, last = ds[0], ds[-1]
            if first.year == last.year:
                if first.month == last.month:
                    return f"{d_day(first)}–{d_full(last)}"
                return f"{d_mon(first)}–{d_full(last)}"
            return f"{d_full(first)}–{d_full(last)}"
        parts = [d_full(d) for d in ds[:6]]
        if len(ds) > 6:
            parts.append("…")
        return ", ".join(parts)

    # --- PDF ---
    import io
    from reportlab.pdfgen import canvas
    from reportlab.lib.pagesizes import A4, landscape
    from reportlab.lib.units import mm

    buf = io.BytesIO()
    pagesize = landscape(A4)
    c = canvas.Canvas(buf, pagesize=pagesize)
    W, H = pagesize

    left   = 15*mm
    right  = W - 15*mm
    top    = H - 15*mm
    bottom = 15*mm

    # Footer helper (draw on the current page)
    FOOTER_TEXT = "Unicorn Fire & Safety Solutions, Unicorn House, 6 Salendine, Shrewsbury, SY1 3XJ: info@unicornsafety.co.uk: 01743 360211"
    def draw_footer():
        c.saveState()
        try:
            c.setFont("Helvetica", 8)
            c.setFillGray(0.35)
            c.drawString(left, bottom - 6*mm, FOOTER_TEXT)
            c.setFillGray(0)
        finally:
            c.restoreState()

    # Base sizing
    comp_w = 85*mm
    ncols  = max(1, len(delegates))

    # Dynamic header height + font for readability
    if ncols <= 8:
        header_h = 20*mm
        name_fs  = 8
        del_w_min, del_w_max = 18*mm, 28*mm
    elif ncols <= 12:
        header_h = 18*mm
        name_fs  = 7
        del_w_min, del_w_max = 16*mm, 26*mm
    else:
        header_h = 16*mm
        name_fs  = 6
        del_w_min, del_w_max = 14*mm, 24*mm

    del_w   = max(del_w_min, (right - left - comp_w) / ncols)
    del_w   = min(del_w, del_w_max)
    table_w = comp_w + del_w * ncols
    row_h   = 7*mm
    name_max = 18  # chars per line in header (simple trim)

    # Header block (business name above course reference)
    y = top
    c.setFont("Helvetica-Bold", 14)
    c.drawString(left, y, f"{booking.course_type.name} — Assessment Matrix")
    y -= 6*mm
    c.setFont("Helvetica", 10)
    c.drawString(left, y, f"Business: {booking.business.name}")
    y -= 5*mm
    c.drawString(left, y, f"Course reference: {booking.course_reference or '—'}")
    y -= 5*mm
    c.drawString(left, y, f"Instructor: {booking.instructor.name if booking.instructor else '—'}")
    y -= 5*mm
    c.drawString(left, y, f"Course dates: {format_course_dates(day_dates)}")
    y -= 7*mm

    def draw_header_row():
        """Draw the competency/delegate header row at current y."""
        nonlocal y
        # Light fill for entire header band
        c.setFillGray(0.95)
        c.rect(left, y - header_h, table_w, header_h, stroke=0, fill=1)
        c.setFillGray(0)

        c.setFont("Helvetica-Bold", 9)
        # Competency header cell
        c.rect(left, y - header_h, comp_w, header_h, stroke=1, fill=0)
        c.drawCentredString(left + comp_w/2, y - header_h + 4.5*mm, "Competency")

        # Delegate header cells (rotated names)
        x = left + comp_w
        for d in delegates:
            c.rect(x, y - header_h, del_w, header_h, stroke=1, fill=0)
            c.saveState()
            try:
                c.translate(x + del_w/2, y - header_h/2)
                c.rotate(90)
                c.setFont("Helvetica-Bold", name_fs)  # bold helps legibility
                parts = (d.name or "").split()
                first = (parts[0] if parts else "")[:name_max]
                last  = (" ".join(parts[1:]) if len(parts) > 1 else "")[:name_max]
                c.drawCentredString(0, -3.2*mm, first)
                if last:
                    c.drawCentredString(0, +3.2*mm, last)
            finally:
                c.restoreState()
            x += del_w

        y -= header_h
        c.setFont("Helvetica", 9)

    def new_page(continued=False):
        """End current page with footer, start a new page, redraw header row."""
        nonlocal y
        # Finish previous page with footer
        draw_footer()
        c.showPage()
        # New page header
        y = H - 15*mm
        c.setFont("Helvetica-Bold", 14)
        title = f"{booking.course_type.name} — Assessment Matrix"
        if continued:
            title += " (cont.)"
        c.drawString(left, y, title)
        y -= 6*mm
        c.setFont("Helvetica", 10)
        c.drawString(left, y, f"Business: {booking.business.name}")
        y -= 5*mm
        c.drawString(left, y, f"Course reference: {booking.course_reference or '—'}")
        y -= 5*mm
        c.drawString(left, y, f"Instructor: {booking.instructor.name if booking.instructor else '—'}")
        y -= 5*mm
        c.drawString(left, y, f"Course dates: {format_course_dates(day_dates)}")
        y -= 7*mm
        draw_header_row()

    # First header
    draw_header_row()

    # Body with darker zebra striping
    check_mark = "✔"
    cross_mark = "—"

    for idx, comp in enumerate(competencies, start=1):
        if y - row_h < bottom + 25*mm:
            new_page(continued=True)

        # darker zebra band (behind grid)
        if idx % 2 == 0:
            c.setFillGray(0.86)
            c.rect(left, y - row_h, table_w, row_h, stroke=0, fill=1)
            c.setFillGray(0)

        # competency name cell
        c.rect(left, y - row_h, comp_w, row_h, stroke=1, fill=0)
        c.setFont("Helvetica", 9)
        c.drawString(left + 2*mm, y - row_h + 2.2*mm, (comp.name or "")[:80])

        # per-delegate cells
        x = left + comp_w
        for d in delegates:
            c.rect(x, y - row_h, del_w, row_h, stroke=1, fill=0)
            lvl = assess_map.get((d.id, comp.id))
            ok = (lvl in ("c", "e"))
            c.setFont("Helvetica-Bold", 10 if ok else 9)
            c.drawCentredString(x + del_w/2, y - row_h + 2*mm, check_mark if ok else cross_mark)
            x += del_w

        y -= row_h

    # Outcome row
    if y - 9*mm < bottom + 15*mm:
        new_page(continued=True)
    c.setFont("Helvetica-Bold", 9)
    c.setFillGray(0.94)
    c.rect(left, y - 9*mm, table_w, 9*mm, stroke=0, fill=1)
    c.setFillGray(0)
    c.rect(left, y - 9*mm, comp_w, 9*mm, stroke=1, fill=0)
    c.drawString(left + 2*mm, y - 7*mm, "Outcome")
    x = left + comp_w
    for d in delegates:
        c.rect(x, y - 9*mm, del_w, 9*mm, stroke=1, fill=0)
        status = (d.outcome or "").upper()
        colour = {
            "PASS": (0, 130/255, 84/255),
            "FAIL": (180/255, 0, 0),
            "DNF":  (170/255, 120/255, 0),
        }.get(status, (0, 0, 0))
        c.setFillColorRGB(*colour)
        c.drawCentredString(x + del_w/2, y - 7*mm, status or "—")
        c.setFillColorRGB(0, 0, 0)
        x += del_w
    y -= 12*mm

    # Legend / footer (last page)
    c.setFont("Helvetica", 8)
    c.drawString(left, y, f"Legend: {check_mark} competent / — competency not demonstrated; Outcome colours: Pass (green), Fail (red), DNF (amber).")
    y -= 6*mm
    c.drawString(left, y, f"Business: {booking.business.name}")

    # Footer on last page, save
    draw_footer()
    c.save()
    buf.seek(0)
    filename = f"assessments_{booking.course_reference or booking.pk}.pdf"
    return FileResponse(buf, as_attachment=True, filename=filename)

# views_instructor.py
from django.db.models import Avg, Count
# ...existing imports...
from .models import FeedbackResponse

def instructor_feedback_tab(request, booking_id):
    """
    Feedback tab for a booking:
    - lists individual forms (date, instructor, overall)
    - shows quick summary stats
    """
    booking = get_object_or_404(Booking, pk=booking_id)

    # Full date range for this booking (min..max across all days)
    day_qs = booking.days.order_by("date").values_list("date", flat=True)
    if day_qs:
        start_date = day_qs.first()
        end_date   = day_qs.last()
        date_filter = {"date__range": (start_date, end_date)}
    else:
        # fall back to the booking start date if no days are present
        start_date = end_date = booking.course_date
        date_filter = {"date": booking.course_date}

    # Pull responses for this booking's course_type and date range
    qs = (
        FeedbackResponse.objects
        .filter(course_type=booking.course_type, **date_filter)
        .select_related("instructor")
        .order_by("-date", "-created_at")
    )

    summary = qs.aggregate(n=Count("id"), avg_overall=Avg("overall_rating"))

    context = {
        "title": "Feedback",
        "booking": booking,
        "responses": qs,
        "summary": summary,
    }
    return render(request, "instructor/booking_feedback.html", context)



def instructor_feedback_view(request, pk):
    """
    Read-only view of a single feedback response.
    """
    fb = get_object_or_404(FeedbackResponse.objects.select_related("course_type", "instructor"), pk=pk)
    return render(request, "instructor/feedback_detail.html", {"fb": fb})

@login_required
def instructor_feedback_all_pdf(request, pk):
    # simple redirect to a public/export endpoint if you already have one
    return redirect("public_feedback_pdf", pk=pk)  # or build your own combined PDF

@login_required
def instructor_feedback_summary_pdf(request, pk):
    # generate a 1-page summary; can reuse ReportLab similar to your matrix/export
    # (left as a stub so we don’t collide with existing code)
    return HttpResponseNotAllowed(["GET"])

def _feedback_queryset_for_booking(booking):
    day_qs = booking.days.order_by("date").values_list("date", flat=True)
    if day_qs:
        start_date, end_date = day_qs.first(), day_qs.last()
        date_filter = {"date__range": (start_date, end_date)}
    else:
        start_date = end_date = booking.course_date
        date_filter = {"date": booking.course_date}

    return (
        FeedbackResponse.objects
        .filter(course_type=booking.course_type, **date_filter)
        .select_related("instructor")
        .order_by("date", "created_at")
    )

@login_required
def instructor_course_summary_pdf(request, pk):
    if request.method != "GET":
        return HttpResponseNotAllowed(["GET"])

    booking = get_object_or_404(Booking, pk=pk)

    # All registers for any day of this booking
    regs = (
        DelegateRegister.objects
        .filter(booking_day__booking=booking)
        .only("name", "outcome")
        .order_by("name")
    )

    by_outcome = defaultdict(list)
    for r in regs:
        by_outcome[r.outcome].append(r.name)

    # Figure course end date from Booking.days if present
    day_qs = booking.days.order_by("date").values_list("date", flat=True)
    end_date = day_qs.last() if day_qs else booking.course_date

    # ---------- DEV: lightweight ReportLab PDF, no WeasyPrint ----------
    if settings.DEBUG:
        buf = BytesIO()
        c = canvas.Canvas(buf, pagesize=A4)

        y = 800
        c.setFont("Helvetica-Bold", 14)
        c.drawString(72, y, "Course summary")
        y -= 24

        c.setFont("Helvetica", 11)
        c.drawString(72, y, f"Course: {booking.course_type.name}")
        y -= 16
        c.drawString(72, y, f"Reference: {booking.course_reference or '-'}")
        y -= 16
        c.drawString(72, y, f"Location: {getattr(booking.training_location, 'name', '-')}")
        y -= 16
        c.drawString(72, y, f"Instructor: {getattr(booking.instructor, 'name', '-')}")
        y -= 16
        c.drawString(72, y, f"End date: {end_date:%d/%m/%Y}")
        y -= 24

        def _write_block(title, names):
            nonlocal y
            if not names:
                return
            c.setFont("Helvetica-Bold", 11)
            c.drawString(72, y, title)
            y -= 16
            c.setFont("Helvetica", 10)
            for n in sorted(names):
                c.drawString(90, y, f"- {n}")
                y -= 14
                if y < 72:
                    c.showPage()
                    y = 800

        _write_block("Passed",   by_outcome.get(CourseOutcome.PASS, []))
        _write_block("Failed",   by_outcome.get(CourseOutcome.FAIL, []))
        _write_block("Did not finish", by_outcome.get(CourseOutcome.DNF, []))

        c.showPage()
        c.save()
        buf.seek(0)

        filename = f"course-summary-{booking.course_reference or booking.pk}.pdf"
        return FileResponse(buf, as_attachment=True, filename=filename)

    # ---------- PROD: full HTML → WeasyPrint pipeline ----------
    context = {
        "booking": booking,
        "end_date": end_date,
        "passed": by_outcome.get(CourseOutcome.PASS, []),
        "failed": by_outcome.get(CourseOutcome.FAIL, []),
        "dnf":    by_outcome.get(CourseOutcome.DNF,  []),
        "filename": f"course-summary-{booking.course_reference}.pdf",
    }

    pdf_bytes, filename, mimetype = render_invoice_pdf_from_html(
        "training/course_summary.html", context
    )
    resp = HttpResponse(pdf_bytes, content_type=mimetype)
    resp["Content-Disposition"] = f'attachment; filename="{filename}"'
    return resp

@login_required
def instructor_course_summary_by_ref_pdf(request, ref):
    if request.method != "GET":
        return HttpResponseNotAllowed(["GET"])

    booking = get_object_or_404(
        Booking.objects.select_related("course_type", "business", "instructor", "training_location"),
        course_reference__iexact=ref,
    )

    instr = getattr(request.user, "personnel", None)
    if not (request.user.is_staff or (instr and booking.instructor_id == instr.id)):
        return HttpResponseForbidden("You do not have access to this booking.")

    # IMPORTANT: do not render here. Call the UUID view so the DEBUG→HTML logic is used.
    return instructor_course_summary_pdf(request, booking.pk)

@login_required
def download_booking_ics(request, booking_id):
    import datetime
    from django.utils.timezone import now

    booking = get_object_or_404(Booking, pk=booking_id)

    # Collect BookingDay entries
    days = booking.days.order_by("date")

    if not days:
        # Fallback: single-day course (rare, but safe)
        class FakeDay:
            date = booking.course_date
            start_time = booking.start_time or datetime.time(9, 0)
            end_time   = datetime.time(17, 0)

        days = [FakeDay()]

    # -----------------------------------------
    # Build unified event description (same as view)
    # -----------------------------------------
    desc_lines = []

    # Notes
    if booking.booking_notes:
        desc_lines.append(f"Notes: {booking.booking_notes}")

    # Contact details
    if booking.contact_name or booking.telephone or booking.email:
        desc_lines.append("Contact details:")
        if booking.contact_name:
            desc_lines.append(f" - Name: {booking.contact_name}")
        if booking.telephone:
            desc_lines.append(f" - Phone: {booking.telephone}")
        if booking.email:
            desc_lines.append(f" - Email: {booking.email}")

    # Instructor fee info
    fee_lines = []
    if booking.instructor_fee:
        fee_lines.append(f"Instructor fee: £{booking.instructor_fee}")

    if booking.allow_mileage_claim:
        if booking.mileage_fee:
            fee_lines.append(f"Mileage allowance: £{booking.mileage_fee}")
        else:
            fee_lines.append("Mileage allowed")

    if booking.allow_accommodation:
        fee_lines.append("Accommodation allowed")

    if fee_lines:
        desc_lines.append("Instructor claim info:")
        for ln in fee_lines:
            desc_lines.append(f" - {ln}")

    event_description = "\\n".join(desc_lines) or "Training course"

    # -----------------------------------------
    # Build ICS file
    # -----------------------------------------
    ics_lines = [
        "BEGIN:VCALENDAR",
        "VERSION:2.0",
        "PRODID:-//Unicorn Training//Booking Calendar//EN"
    ]

    for d in days:
        start_dt = datetime.datetime.combine(
            d.date,
            d.start_time or datetime.time(9, 0)
        )

        end_dt = datetime.datetime.combine(
            d.date,
            d.end_time or datetime.time(17, 0)
        )

        location = (
            f"{booking.training_location.address_line}, "
            f"{booking.training_location.town}, "
            f"{booking.training_location.postcode}"
        )

        ics_lines += [
            "BEGIN:VEVENT",
            f"UID:{booking.pk}-{d.date}",
            f"DTSTAMP:{now().strftime('%Y%m%dT%H%M%SZ')}",
            f"DTSTART:{start_dt.strftime('%Y%m%dT%H%M%S')}",
            f"DTEND:{end_dt.strftime('%Y%m%dT%H%M%S')}",
            f"SUMMARY:{booking.course_type.name}",
            f"DESCRIPTION:{event_description}",
            f"LOCATION:{location}",
            "END:VEVENT"
        ]

    ics_lines.append("END:VCALENDAR")

    ics_data = "\r\n".join(ics_lines)

    response = HttpResponse(ics_data, content_type="text/calendar")
    response["Content-Disposition"] = (
        f'attachment; filename="{booking.course_reference}.ics"'
    )
    return response

from django.core.exceptions import PermissionDenied
from django.contrib.auth.decorators import login_required
@login_required
def invoice_preview(request, pk):
    booking = get_object_or_404(
        Booking.objects.select_related("course_type", "business", "instructor", "training_location"),
        pk=pk,
    )

    instr = getattr(request.user, "personnel", None)

    # Admins (superuser or in "admin" group) are allowed regardless of instructor
    user_is_admin = (
        getattr(request.user, "is_superuser", False)
        or request.user.groups.filter(name__iexact="admin").exists()
    )

    if not user_is_admin:
        # Non-admins must be the booking instructor
        user_is_admin = (
            request.user.is_staff
            or request.user.is_superuser
            or request.user.groups.filter(name__iexact="admin").exists()
        )

        if not user_is_admin:
            if not instr or instr.id != booking.instructor_id:
                raise PermissionDenied("Not allowed.")


    # ---- Build context for the HTML invoice template ----
    inv = getattr(booking, "invoice", None) or Invoice.objects.create(
        booking=booking, instructor=booking.instructor, invoice_date=now().date()
    )

    addr_parts = [
        getattr(booking.instructor, "address_line", ""),
        getattr(booking.instructor, "town", ""),
        getattr(booking.instructor, "postcode", ""),
    ]
    from_address = "\n".join([p for p in addr_parts if p.strip()])

    base_fee = Decimal(str(booking.instructor_fee or 0))
    items = [{"description": f"{booking.course_type.name} – {booking.business.name} – {booking.course_date:%d/%m/%Y}",
              "amount": f"{base_fee:.2f}"}]
    for it in inv.items.all().order_by("id"):
        items.append({"description": it.description or "", "amount": f"{(it.amount or 0):.2f}"})

    ctx = {
        "instructor_name": booking.instructor.name if booking.instructor else "",
        "from_address": from_address,
        "invoice_date": (inv.invoice_date or now().date()).strftime("%d/%m/%Y"),
        "course_ref": booking.course_reference or "",
        "instructor_ref": inv.instructor_ref or "",
        "items": items,
        "invoice_total": f"{(base_fee + sum((x.amount or 0) for x in inv.items.all())):.2f}",
        "account_name":   inv.account_name   or getattr(booking.instructor, "name_on_account", "") or "",
        "sort_code":      inv.sort_code      or getattr(booking.instructor, "bank_sort_code", "") or "",
        "account_number": inv.account_number or getattr(booking.instructor, "bank_account_number", "") or "",
    }

    html = render_to_string("invoicing/invoice.html", ctx)  # your HTML template

    # ---- Run wkhtmltopdf ----
    wk = getattr(settings, "WKHTMLTOPDF_CMD", None)
    if not wk or not os.path.exists(wk):
        return HttpResponseServerError("wkhtmltopdf not configured.")

    # Use a temp HTML file so asset paths resolve correctly
    with tempfile.TemporaryDirectory() as tmp:
        html_path = os.path.join(tmp, "invoice.html")
        pdf_path  = os.path.join(tmp, "invoice.pdf")
        with open(html_path, "w", encoding="utf-8") as f:
            f.write(html)

        # Common flags: quiet, enable-local-file-access for Windows
        cmd = [wk, "--quiet", "--enable-local-file-access", html_path, pdf_path]
        proc = subprocess.run(cmd, stdout=subprocess.PIPE, stderr=subprocess.PIPE)
        if proc.returncode != 0 or not os.path.exists(pdf_path):
            # Surface wkhtmltopdf errors to help debugging
            return HttpResponseServerError(
                "wkhtmltopdf failed:\n" + (proc.stderr.decode("utf-8", errors="ignore") or "Unknown error")
            )

        with open(pdf_path, "rb") as f:
            pdf = f.read()

    response = HttpResponse(pdf, content_type="application/pdf")
    filename = f"invoice-{booking.course_reference or booking.pk}.pdf"
    response["Content-Disposition"] = f'attachment; filename="{filename}"'
    return response


def _pdf_header_footer(c, booking, title):
    w, h = A4
    c.setTitle(title)

    # Header
    c.setFont("Helvetica-Bold", 14)
    c.drawString(20*mm, h - 20*mm, f"{booking.course_type.name} — {title}")
    c.setFont("Helvetica", 10)
    c.drawString(20*mm, h - 26*mm, f"Course reference: {booking.course_reference}")
    c.drawString(20*mm, h - 31*mm, f"Business: {booking.business.name}")
    # Dates line
    day_qs = booking.days.order_by("date").values_list("date", flat=True)
    if day_qs:
        ds = day_qs.first().strftime("%d %b %Y")
        de = day_qs.last().strftime("%d %b %Y")
        date_str = ds if ds == de else f"{ds} – {de}"
    else:
        date_str = booking.course_date.strftime("%d %b %Y")
    c.drawString(20*mm, h - 36*mm, f"Course dates: {date_str}")

    # Footer
    c.setFont("Helvetica", 9)
    c.setFillColor(colors.grey)
    c.drawString(20*mm, 10*mm, "Unicorn Fire & Safety Solutions, Unicorn House, 6 Salendine, Shrewsbury, SY1 3XJ · info@unicornsafety.co.uk · 01743 360211")
    c.setFillColor(colors.black)

@login_required
def instructor_feedback_pdf_all(request, booking_id):
    """
    Export all individual feedback forms for THIS booking (portrait).
    Filters by:
      - booking.course_type
      - dates within the booking's days (or booking.course_date)
      - instructor == booking.instructor
    """
    instr = getattr(request.user, "personnel", None)
    booking = get_object_or_404(
        Booking.objects.select_related("course_type", "business", "instructor"),
        pk=booking_id,
    )
    # Allow: assigned instructor OR any staff user (admin)
    if not (request.user.is_staff or (instr and booking.instructor_id == instr.id)):
        return HttpResponseForbidden("You do not have access to this booking.")


    # Date window = all booking days (fallback to booking.course_date)
    day_dates = list(
        BookingDay.objects.filter(booking=booking)
        .order_by("date").values_list("date", flat=True)
    )
    if day_dates:
        date_min, date_max = min(day_dates), max(day_dates)
    else:
        date_min = date_max = booking.course_date

    # *** KEY FILTER: restrict to this booking's instructor ***
    responses = list(
        FeedbackResponse.objects.filter(
            course_type=booking.course_type,
            instructor_id=booking.instructor_id,
            date__gte=date_min,
            date__lte=date_max,
        ).select_related("instructor")
         .order_by("created_at", "id")
    )

    # ---------- PDF ----------
    buf = io.BytesIO()
    c = canvas.Canvas(buf, pagesize=A4)   # portrait
    W, H = A4

    M_L = 18*mm; M_R = 18*mm; M_T = 16*mm; M_B = 16*mm
    left, right, top, bottom = M_L, W - M_R, H - M_T, M_B
    content_w = right - left

    from reportlab.pdfbase import pdfmetrics
    def sw(txt, font="Helvetica", size=10):
        return pdfmetrics.stringWidth(str(txt), font, size)

    def wrap_lines(text, font="Helvetica", size=9.5, max_width=120*mm):
        text = (text or "").replace("\r", " ").strip()
        if not text:
            return []
        words, lines, cur = text.split(), [], ""
        for w in words:
            probe = (cur + " " + w).strip()
            if sw(probe, font, size) <= max_width:
                cur = probe
            else:
                if cur: lines.append(cur)
                cur = w
        if cur: lines.append(cur)
        return lines

    def header():
        y = top
        c.setFont("Helvetica-Bold", 14)
        c.drawString(left, y, f"{booking.course_type.name} — Feedback — All Forms")
        y -= 7*mm
        c.setFont("Helvetica", 10)
        meta = [
            ("Course reference", booking.course_reference or "—"),
            ("Business", booking.business.name),
            ("Course dates", _format_course_dates_for_booking(booking)),
            ("Instructor", booking.instructor.name if booking.instructor else "—"),
        ]
        for k, v in meta:
            c.setFont("Helvetica-Bold", 10);  c.drawString(left, y, f"{k}:")
            c.setFont("Helvetica", 10);       c.drawString(left+35*mm, y, str(v))
            y -= 4.8*mm
        c.setStrokeColorRGB(.8,.8,.85)
        c.line(left, y-1.5*mm, right, y-1.5*mm)
        c.setStrokeColor(colors.black)
        return y - 5*mm

    def footer():
        c.setFont("Helvetica", 8.5)
        c.setFillColorRGB(0.35, 0.35, 0.4)
        c.drawCentredString(
            W/2, 8*mm,
            "Unicorn Fire & Safety Solutions, Unicorn House, 6 Salendine, Shrewsbury, SY1 3XJ  ·  info@unicornsafety.co.uk  ·  01743 360211"
        )
        c.setFillColor(colors.black)

    def draw_card(y, idx, r):
        pad = 5*mm
        col_gap = 6*mm
        col1_x = left + pad + 1*mm
        col2_x = left + pad + 70*mm
        usable_w = content_w - 2*pad

        short_rows = 5
        line_h = 4.9*mm
        comment_lines = wrap_lines(r.comments, "Helvetica-Oblique", 9.5, max_width=usable_w-6*mm)
        comment_h = (len(comment_lines) or 1) * line_h
        cb_needed = 1 if getattr(r, "wants_callback", False) else 0
        cb_h = cb_needed * line_h
        title_h = 7*mm

        need = title_h + 2*mm + short_rows*line_h + 2*mm + line_h*2 + 2*mm + comment_h + cb_h + 4*mm
        if y - need < bottom + 20*mm:
            c.showPage()
            y = header()

        c.setFillColorRGB(0.97, 0.98, 1.0)
        c.setStrokeColorRGB(0.85, 0.88, 0.95)
        c.roundRect(left, y-need, content_w, need, 3*mm, fill=1, stroke=1)
        c.setFillColor(colors.black); c.setStrokeColor(colors.black)

        cy = y - pad
        c.setFont("Helvetica-Bold", 11)
        c.drawString(left+pad, cy-4*mm, f"{idx}. {r.date.strftime('%d %b %Y')}")
        c.setFont("Helvetica", 10)
        c.drawString(left+pad+40*mm, cy-4*mm, f"Instructor: {r.instructor.name if r.instructor else '—'}")
        c.setFont("Helvetica-Bold", 10)
        ov = getattr(r, "overall_rating", None)
        c.drawRightString(right-pad, cy-4*mm, f"Overall: {ov}/5" if ov else "Overall: —")
        cy -= (title_h + 2*mm)

        c.setFont("Helvetica", 9.5)
        col1 = [
            ("Prior knowledge", r.prior_knowledge),
            ("Post", r.post_knowledge),
            ("Structure", r.q_structure),
            ("Pace", r.q_pace),
            ("Materials", r.q_materials_quality),
        ]
        col2 = [
            ("Purpose clear", r.q_purpose_clear),
            ("Met needs", r.q_personal_needs),
            ("Content clear", r.q_content_clear),
            ("Instructor knowledge", r.q_instructor_knowledge),
            ("Books/handouts", r.q_books_quality),
        ]
        for i in range(short_rows):
            c.drawString(col1_x, cy, f"{col1[i][0]}: {col1[i][1] if col1[i][1] else '—'}")
            c.drawString(col2_x, cy, f"{col2[i][0]}: {col2[i][1] if col2[i][1] else '—'}")
            cy -= line_h

        c.drawString(col1_x, cy, f"Venue: {r.q_venue_suitable if r.q_venue_suitable else '—'}")
        c.drawString(col2_x, cy, f"Work benefit: {r.q_benefit_at_work if r.q_benefit_at_work else '—'}")
        cy -= line_h
        c.drawString(col1_x, cy, f"Outside-work benefit: {r.q_benefit_outside if r.q_benefit_outside else '—'}")
        cy -= (line_h + 1*mm)

        c.setFont("Helvetica-Bold", 10)
        c.drawString(col1_x, cy, "Comments:")
        cy -= line_h
        c.setFont("Helvetica-Oblique", 9.5)
        if comment_lines:
            for ln in comment_lines:
                c.drawString(col1_x+6*mm, cy, ln)
                cy -= line_h
        else:
            c.drawString(col1_x+6*mm, cy, "—")
            cy -= line_h

        if cb_needed:
            c.setFont("Helvetica-Bold", 9.5)
            c.setFillColorRGB(0.8, 0.1, 0.1)
            c.drawString(col1_x, cy, "Requested a callback")
            c.setFillColor(colors.black)
            c.setFont("Helvetica", 9.5)
            c.drawString(col1_x + 42*mm, cy, f"Name: {(r.contact_name or '—').strip()}")
            c.drawString(col1_x + 95*mm, cy, f"Email: {(r.contact_email or '—').strip()}")
            c.drawString(col1_x + 150*mm, cy, f"Tel: {(r.contact_phone or '—').strip()}")
            cy -= line_h

        return (y - need) - 6*mm

    y = header()
    if not responses:
        c.setFont("Helvetica-Oblique", 10)
        c.drawString(left, y, "No feedback responses yet for this booking.")
    else:
        for i, r in enumerate(responses, start=1):
            y = draw_card(y, i, r)

    footer(); c.showPage(); footer(); c.save()
    buf.seek(0)
    filename = f"feedback_all_{booking.course_reference or booking.pk}.pdf"
    return FileResponse(buf, as_attachment=True, filename=filename)



# --- ADD these two helpers (near your other helpers) ---
def _format_course_dates_for_booking(booking):
    """Return a nice dates string across all BookingDay rows."""
    days = list(BookingDay.objects.filter(booking=booking).order_by("date").values_list("date", flat=True))
    if not days:
        return booking.course_date.strftime("%d %b %Y")
    if len(days) == 1:
        return days[0].strftime("%d %b %Y")
    return f"{days[0].strftime('%d %b %Y')} – {days[-1].strftime('%d %b %Y')}"

def _draw_zebra_row(c, x, y, w, h, idx, light=0.96, dark=0.90):
    """Subtle zebra background behind a row rectangle at (x,y)."""
    col = colors.Color(dark, dark, dark) if (idx % 2) else colors.Color(light, light, light)
    c.setFillColor(col)
    c.setStrokeColor(col)
    c.rect(x, y, w, h, stroke=0, fill=1)
    c.setFillColor(colors.black)
    c.setStrokeColor(colors.black)

# --- REPLACE your current instructor_feedback_pdf_summary with this one ---
@login_required
def instructor_feedback_pdf_summary(request, booking_id):
    """
    Pretty PDF summary (landscape) for THIS booking.
    Filters by course_type, booking day range, and booking.instructor.
    """
    instr = getattr(request.user, "personnel", None)
    booking = get_object_or_404(
        Booking.objects.select_related("course_type", "business", "instructor"),
        pk=booking_id,
    )
    # Allow: assigned instructor OR any staff user (admin)
    if not (request.user.is_staff or (instr and booking.instructor_id == instr.id)):
        return HttpResponseForbidden("You do not have access to this booking.")


    # Date window
    day_dates = list(
        BookingDay.objects.filter(booking=booking).order_by("date").values_list("date", flat=True)
    )
    if day_dates:
        date_min, date_max = min(day_dates), max(day_dates)
    else:
        date_min = date_max = booking.course_date

    # *** KEY FILTER: restrict to this booking's instructor ***
    responses = list(
        FeedbackResponse.objects.filter(
            course_type=booking.course_type,
            instructor_id=booking.instructor_id,
            date__gte=date_min,
            date__lte=date_max,
        ).order_by("created_at", "id")
    )

    # Aggregates
    count = len(responses)
    vals = [int(r.overall_rating) for r in responses if getattr(r, "overall_rating", None)]
    overall_avg = round(mean(vals), 2) if vals else None
    dist = {i: 0 for i in range(1, 6)}
    for v in vals:
        if 1 <= v <= 5:
            dist[v] += 1

    score_fields = [
        ("Prior knowledge", "prior_knowledge"),
        ("Post knowledge", "post_knowledge"),
        ("Purpose & objectives clear", "q_purpose_clear"),
        ("Met my training needs", "q_personal_needs"),
        ("Exercises were useful", "q_exercises_useful"),
        ("Structure / logical", "q_structure"),
        ("Pace suitable", "q_pace"),
        ("Content & language clear", "q_content_clear"),
        ("Instructor knowledgeable", "q_instructor_knowledge"),
        ("Materials / equipment quality", "q_materials_quality"),
        ("Books / handouts quality", "q_books_quality"),
        ("Venue suitable & comfortable", "q_venue_suitable"),
        ("Beneficial at work", "q_benefit_at_work"),
        ("Beneficial outside work", "q_benefit_outside"),
    ]
    def avg_of(field):
        nums = []
        for r in responses:
            v = getattr(r, field, None)
            try:
                v = int(v)
            except Exception:
                v = None
            if v and 1 <= v <= 5:
                nums.append(v)
        return round(mean(nums), 2) if nums else None
    averages = [(label, avg_of(attr)) for (label, attr) in score_fields]

    comments = [r.comments.strip() for r in responses if (r.comments or "").strip()]
    callbacks = [
        {
            "name": (r.contact_name or "").strip() or "—",
            "email": (r.contact_email or "").strip(),
            "phone": (r.contact_phone or "").strip(),
            "submitted": r.created_at,
        }
        for r in responses if getattr(r, "wants_callback", False)
    ]

    # ---------- PDF ----------
    buf = io.BytesIO()
    c = canvas.Canvas(buf, pagesize=landscape(A4))
    W, H = landscape(A4)

    left = 18*mm; right = W - 18*mm; top = H - 16*mm; bottom = 14*mm
    width = right - left

    def draw_header():
        y = top
        c.setFont("Helvetica-Bold", 14)
        c.drawString(left, y, "Course Feedback — Summary")
        y -= 7*mm
        c.setFont("Helvetica", 10)
        meta = [
            ("Business", booking.business.name),
            ("Course", booking.course_type.name),
            ("Reference", booking.course_reference or "—"),
            ("Dates", _format_course_dates_for_booking(booking)),
            ("Instructor", booking.instructor.name if booking.instructor else "—"),
            ("Responses", str(count)),
        ]
        col_gap = 8*mm
        col_w = (width - col_gap) / 2
        x1, x2 = left, left + col_w + col_gap
        y1 = y2 = y
        for i, (k, v) in enumerate(meta[:3]):
            c.setFont("Helvetica-Bold", 10); c.drawString(x1, y1, f"{k}:")
            c.setFont("Helvetica", 10);      c.drawString(x1+28*mm, y1, str(v)); y1 -= 5.2*mm
        for i, (k, v) in enumerate(meta[3:]):
            c.setFont("Helvetica-Bold", 10); c.drawString(x2, y2, f"{k}:")
            c.setFont("Helvetica", 10);      c.drawString(x2+28*mm, y2, str(v)); y2 -= 5.2*mm
        yy = min(y1, y2)
        c.setStrokeColorRGB(.8,.8,.85); c.line(left, yy-2*mm, right, yy-2*mm); c.setStrokeColor(colors.black)
        return yy - 6*mm

    def draw_overall(y):
        c.setFont("Helvetica-Bold", 12); c.drawString(left, y, "Overall rating")
        if overall_avg is None:
            c.setFont("Helvetica", 10); c.drawString(left + 45*mm, y, "No responses")
            return y - 10*mm
        # avg badge
        badge_h, badge_w = 12*mm, 28*mm
        x_badge, y_badge = left + 45*mm, y + 3*mm - badge_h
        c.setFillColorRGB(0.89, 0.96, 0.90); c.setStrokeColorRGB(0.75, 0.90, 0.80)
        c.roundRect(x_badge, y_badge, badge_w, badge_h, 2.5*mm, stroke=1, fill=1)
        c.setFillColor(colors.black); c.setFont("Helvetica-Bold", 16)
        c.drawCentredString(x_badge + badge_w/2, y_badge + 3.2*mm, f"{overall_avg:.2f}")
        # distribution
        c.setFont("Helvetica", 10); x = x_badge + badge_w + 10*mm; c.drawString(x, y, "Distribution:")
        x += 24*mm
        for i in range(1, 6):
            c.drawString(x, y, f"{i}: {dist.get(i,0)}"); x += 18*mm
        return y - 10*mm

    def zebra(y, idx, h):  # subtle background
        col = 0.96 if idx % 2 else 0.90
        c.setFillColorRGB(col, col, col); c.rect(left, y-h+2, width, h-2, stroke=0, fill=1); c.setFillColor(colors.black)

    def draw_averages(y):
        c.setFont("Helvetica-Bold", 12); c.drawString(left, y, "Averages by question"); y -= 5*mm
        row_h = 7*mm
        for i, (label, avgv) in enumerate(averages, start=1):
            if y - row_h < bottom + 40*mm:
                c.showPage(); y = draw_header()
                c.setFont("Helvetica-Bold", 12); c.drawString(left, y, "Averages by question (cont.)"); y -= 7*mm
            zebra(y, i, row_h)
            c.setFont("Helvetica", 9.5); c.drawString(left + 1.5*mm, y - 4.8*mm, label)
            c.setFont("Helvetica-Bold", 10)
            c.drawRightString(right - 1.5*mm, y - 4.8*mm, ("—" if avgv is None else f"{avgv:.2f}"))
            y -= row_h
        return y - 6*mm

    def draw_comments(y):
        if not comments: return y
        c.setFont("Helvetica-Bold", 12); c.drawString(left, y, "Comments"); y -= 6*mm
        row_h = 12*mm
        for i, txt in enumerate(comments, start=1):
            s = " ".join(txt.replace("\r", "").splitlines()).strip()
            chunks = []
            while len(s) > 110:
                cut = s.rfind(" ", 0, 110); cut = 110 if cut <= 0 else cut
                chunks.append(s[:cut].strip()); s = s[cut:].strip()
            if s: chunks.append(s)
            need = max(row_h, 5*mm + len(chunks)*5.2*mm)
            if y - need < bottom + 16*mm:
                c.showPage(); y = draw_header()
                c.setFont("Helvetica-Bold", 12); c.drawString(left, y, "Comments (cont.)"); y -= 6*mm
            zebra(y, i, need)
            c.setFont("Helvetica-Oblique", 9.5)
            yy = y - 6*mm
            for line in chunks:
                c.drawString(left + 2*mm, yy, f"“{line}”"); yy -= 5.2*mm
            y -= need
        return y - 4*mm

    def draw_callbacks(y):
        if not callbacks: return y
        c.setFont("Helvetica-Bold", 12); c.drawString(left, y, "Call-back requested"); y -= 6*mm
        row_h = 7.2*mm
        widths = [50*mm, 60*mm, 40*mm, width - (50+60+40)*mm]
        xs = [left, left+widths[0], left+widths[0]+widths[1], left+widths[0]+widths[1]+widths[2]]
        # header
        zebra(y, 0, row_h)
        c.setFont("Helvetica-Bold", 10)
        for i, htxt in enumerate(["Name", "Email", "Telephone", "Submitted"]):
            c.drawString(xs[i] + 1.5*mm, y - 4.5*mm, htxt)
        y -= row_h; c.setFont("Helvetica", 9.5)
        for i, cb in enumerate(callbacks, start=1):
            if y - row_h < bottom + 16*mm:
                c.showPage(); y = draw_header()
                c.setFont("Helvetica-Bold", 12); c.drawString(left, y, "Call-back requested (cont.)"); y -= 6*mm
                zebra(y, 0, row_h); c.setFont("Helvetica-Bold", 10)
                for j, htxt in enumerate(["Name", "Email", "Telephone", "Submitted"]):
                    c.drawString(xs[j] + 1.5*mm, y - 4.5*mm, htxt)
                y -= row_h; c.setFont("Helvetica", 9.5)
            zebra(y, i, row_h)
            c.drawString(xs[0] + 1.5*mm, y - 4.5*mm, cb["name"] or "—")
            c.drawString(xs[1] + 1.5*mm, y - 4.5*mm, cb["email"] or "—")
            c.drawString(xs[2] + 1.5*mm, y - 4.5*mm, cb["phone"] or "—")
            submitted = cb["submitted"].strftime("%d %b %Y %H:%M") if cb.get("submitted") else "—"
            c.drawString(xs[3] + 1.5*mm, y - 4.5*mm, submitted)
            y -= row_h
        return y - 4*mm

    def footer():
        c.setFont("Helvetica", 8.5)
        c.setFillColorRGB(0.35, 0.35, 0.4)
        c.drawCentredString(W/2, 8*mm,
            "Unicorn Fire & Safety Solutions, Unicorn House, 6 Salendine, Shrewsbury, SY1 3XJ  ·  info@unicornsafety.co.uk  ·  01743 360211")
        c.setFillColor(colors.black)

    y = draw_header()
    y = draw_overall(y)
    y = draw_averages(y)
    y = draw_comments(y)
    y = draw_callbacks(y)
    footer(); c.showPage(); footer(); c.save()

    buf.seek(0)
    filename = f"feedback_summary_{booking.course_reference or booking.pk}.pdf"
    return FileResponse(buf, as_attachment=True, filename=filename)

@login_required
def send_course_docs(request, pk):
    booking = get_object_or_404(
        Booking.objects.select_related("course_type", "business", "instructor", "training_location"),
        pk=pk,
    )
    instr = getattr(request.user, "personnel", None)
    if not instr or instr.id != booking.instructor_id:
        messages.error(request, "You do not have access to this booking.")
        return redirect("instructor_bookings")

    if request.method != "POST":
        return redirect("instructor_booking_detail", pk=booking.pk)

    n = email_all_course_docs_to_admin(booking)
    if n:
        messages.success(request, f"Sent {n} PDF document(s) to admin.")
    else:
        messages.warning(request, "No documents were generated to send.")
    return redirect("instructor_booking_detail", pk=booking.pk)




@login_required
@user_passes_test(lambda u: u.is_superuser)
def email_diagnostics(request):
    """
    TEMP endpoint to debug SMTP on Render. Plain-text output.
    Only accessible to logged-in superusers.
    """
    mask = lambda s: (s[:3] + "…" + s[-3:]) if s else ""
    lines = []
    lines.append("== EMAIL SETTINGS SEEN BY DJANGO ==")
    lines.append(f"EMAIL_BACKEND        = {settings.EMAIL_BACKEND}")
    lines.append(f"EMAIL_HOST           = {getattr(settings, 'EMAIL_HOST', '')}")
    lines.append(f"EMAIL_PORT           = {getattr(settings, 'EMAIL_PORT', '')}")
    lines.append(f"EMAIL_USE_TLS        = {getattr(settings, 'EMAIL_USE_TLS', '')}")
    lines.append(f"EMAIL_HOST_USER      = {getattr(settings, 'EMAIL_HOST_USER', '')}")
    pw = getattr(settings, 'EMAIL_HOST_PASSWORD', '')
    lines.append(f"EMAIL_HOST_PASSWORD  = {mask(pw)}")
    lines.append(f"DEFAULT_FROM_EMAIL   = {getattr(settings, 'DEFAULT_FROM_EMAIL', '')}")
    lines.append(f"ADMIN_INBOX_EMAIL    = {getattr(settings, 'ADMIN_INBOX_EMAIL', '')}")
    lines.append(f"DEV_CATCH_ALL_EMAIL  = {getattr(settings, 'DEV_CATCH_ALL_EMAIL', '')}")
    lines.append("")

    # Try a real SMTP handshake
    lines.append("== SMTP HANDSHAKE ==")
    host = getattr(settings, 'EMAIL_HOST', 'smtp.gmail.com')
    port = int(getattr(settings, 'EMAIL_PORT', 587) or 587)
    user = getattr(settings, 'EMAIL_HOST_USER', '')
    pwd  = getattr(settings, 'EMAIL_HOST_PASSWORD', '')

    try:
        buf = io.StringIO()
        with contextlib.redirect_stdout(buf):
            s = smtplib.SMTP(host, port, timeout=30)
            s.set_debuglevel(1)  # print SMTP conversation
            s.ehlo()
            if getattr(settings, 'EMAIL_USE_TLS', True):
                s.starttls(context=ssl.create_default_context())
                s.ehlo()
            if user:
                s.login(user, pwd)
            s.quit()
        lines.append("SMTP handshake: OK")
        lines.append("")
        lines.append("Raw SMTP dialogue:")
        lines.append(buf.getvalue())
    except Exception as e:
        lines.append(f"SMTP handshake: FAILED -> {type(e).__name__}: {e}")

    return HttpResponse("\n".join(lines), content_type="text/plain; charset=utf-8")

@require_POST
def send_booking_email(request, booking_id):
    booking = get_object_or_404(Booking, pk=booking_id)
    subject = f"Docs for {booking.course_name} — {booking.ref_code} ({now().strftime('%Y-%m-%d %H:%M')})"
    body = "Please find the documents attached."
    attachments = []  # e.g., [booking.generated_pdf.path] or [("notes.txt","hello","text/plain")]

    try:
        send_admin_email(subject, body, attachments=attachments, reply_to=["unicorn@adminforge.co.uk"])
        messages.success(request, "Email sent ✅")
    except Exception as e:
        messages.error(request, f"Email failed: {e}")
    return redirect("booking_detail", booking_id=booking.id)

# ---- helpers for attempt header bits (robust to missing model helpers) ----
def _attempt_header_bits(attempt):
    """
    Returns a dict with:
      display_name, correct_count, total_questions, result_label, result_class
    Robust even if the model lacks helpers/fields; will fall back to the register.
    """
    # ----- Name candidates on the attempt row -----
    display_name = ""
    # callables first
    for cand in ("display_name",):
        v = getattr(attempt, cand, None)
        if callable(v):
            try:
                display_name = (v() or "").strip()
            except Exception:
                pass
        if display_name:
            break
    # plain attributes next
    if not display_name:
        for cand in ("display_name", "name", "full_name", "delegate_name", "candidate_name"):
            v = getattr(attempt, cand, "") or ""
            if v:
                display_name = str(v).strip()
                break
    # first/last
    if not display_name:
        fn = (getattr(attempt, "first_name", "") or "").strip()
        ln = (getattr(attempt, "last_name", "") or "").strip()
        display_name = (fn + " " + ln).strip()

    # ----- Fallback: look up from the booking-day register for the same course/instructor/date -----
    if not display_name:
        try:
            from .models import BookingDay, DelegateRegister  # local import to avoid cycles

            day_ids = list(
                BookingDay.objects.filter(
                    booking__course_type_id=getattr(attempt.exam, "course_type_id", None),
                    booking__instructor_id=getattr(attempt, "instructor_id", None),
                    date=getattr(attempt, "exam_date", None),
                ).values_list("id", flat=True)
            )
            if day_ids:
                reg = (
                    DelegateRegister.objects.filter(
                        booking_day_id__in=day_ids,
                        date_of_birth=getattr(attempt, "date_of_birth", None),
                    )
                    .order_by("id")
                    .first()
                )
                if reg:
                    # try 'name', else first+last
                    rn = (getattr(reg, "name", "") or "").strip()
                    if not rn:
                        rfn = (getattr(reg, "first_name", "") or "").strip()
                        rln = (getattr(reg, "last_name", "") or "").strip()
                        rn = (rfn + " " + rln).strip()
                    display_name = rn or display_name
        except Exception:
            # ignore lookup failures; we’ll just show a dash
            pass

    # ----- Counts (safe) -----
    from .models import ExamAttemptAnswer
    cc = getattr(attempt, "correct_count", None)
    if callable(cc):
        try:
            correct_count = cc()
        except Exception:
            correct_count = None
    else:
        correct_count = cc
    if correct_count is None:
        correct_count = ExamAttemptAnswer.objects.filter(attempt=attempt, is_correct=True).count()

    tq = getattr(attempt, "total_questions", None)
    if callable(tq):
        try:
            total_questions = tq()
        except Exception:
            total_questions = None
    else:
        total_questions = tq
    if total_questions is None:
        total_questions = attempt.exam.questions.count()

    # ----- Result (derive if needed) -----
    rl = getattr(attempt, "result_label", None)
    if callable(rl):
        try:
            result_label = rl()
        except Exception:
            result_label = None
    else:
        result_label = rl

    rc = getattr(attempt, "result_class", None)
    if callable(rc):
        try:
            result_class = rc()
        except Exception:
            result_class = None
    else:
        result_class = rc

    if not result_label or not result_class:
        pct = 0 if total_questions == 0 else round(correct_count * 100 / total_questions)
        passp = getattr(attempt.exam, "pass_mark_percent", 70) or 70
        viva  = getattr(attempt.exam, "viva_threshold_percent", None)
        if pct >= passp:
            result_label, result_class = "Pass", "success"
        elif viva and pct >= viva:
            result_label, result_class = "Viva", "warning"
        else:
            result_label, result_class = "Fail", "danger"

    return {
        "display_name": (display_name or "—"),
        "correct_count": correct_count,
        "total_questions": total_questions,
        "result_label": result_label,
        "result_class": result_class,
    }

@login_required
def instructor_attempt_review(request, attempt_id: int):
    """
    Full review: show all answers in original order.
    """
    attempt = get_object_or_404(
        ExamAttempt.objects.select_related("exam", "exam__course_type", "instructor"),
        pk=attempt_id,
    )
    if not _can_view_attempt(request.user, attempt):
        return HttpResponseForbidden("Not allowed.")

    answers = (
        ExamAttemptAnswer.objects
        .select_related("question", "answer")
        .filter(attempt=attempt)
        .order_by("question__order", "question_id")
    )

    # IMPORTANT: _attempt_header_stats returns a dict; do NOT unpack into 4 vars
    stats = _attempt_header_stats(attempt)

    ctx = {
        "attempt": attempt,
        "exam": attempt.exam,
        "course_type": attempt.exam.course_type,
        "answers": answers,
        "display_name": _display_name_for_attempt(attempt) or "—",

        # pull values from the dict
        "correct_count": stats.get("correct_count"),
        "total_questions": stats.get("total_questions"),
        "result_label": stats.get("result_label") or stats.get("result_text"),
        "result_class": stats.get("result_class"),

        "back_url": _back_url_for_attempt(request, attempt),
    }
    return render(request, "instructor/exams/attempt_review.html", ctx)


@login_required
def instructor_attempt_incorrect(request, attempt_id: int):
    """
    Show incorrect answers, allow viva decision (with edit), and authorise re-test.
    When authorising a re-test, set a 60-minute expiry window.
    """
    attempt = get_object_or_404(
        ExamAttempt.objects.select_related("exam", "exam__course_type", "instructor"),
        pk=attempt_id
    )
    if not _can_view_attempt(request.user, attempt):
        return HttpResponseForbidden("Not allowed.")

    # --- POST: save viva decision (unconditional save when posted) ---
    if request.method == "POST" and request.POST.get("save_viva") == "1":
        outcome = (request.POST.get("viva_outcome") or "").strip().lower()
        notes   = (request.POST.get("viva_notes") or "").strip()

        if outcome in ("pass", "fail"):
            # Persist everything explicitly
            attempt.passed = (outcome == "pass")
            attempt.viva_result = outcome
            attempt.viva_notes = notes
            attempt.viva_eligible = False
            if not getattr(attempt, "finished_at", None):
                attempt.finished_at = now()
            attempt.viva_decided_at = now()
            attempt.viva_decided_by = getattr(request.user, "personnel", None)

            attempt.save()
            messages.success(request, f"Viva saved: {outcome.title()} recorded at {attempt.viva_decided_at:%d %b %Y, %H:%M}.")
        else:
            messages.error(request, "Viva not saved: invalid outcome posted.")

        return redirect(f"{reverse('instructor_attempt_incorrect', args=[attempt.pk])}"
                        f"{'?' + request.GET.urlencode() if request.GET else ''}")



    # --- POST: authorise a re-test (60-minute window) ---
    if request.method == "POST" and "authorise" in request.POST:
        # Allow authorisation only if the attempt is not a pass
        if getattr(attempt, "passed", False):
            messages.error(request, "This attempt is a pass. You can only authorise a re-test for failed attempts.")
            return redirect(request.get_full_path())

        # Set/refresh 60-minute authorisation window
        attempt.retake_authorised = True
        attempt.retake_authorised_until = now() + timedelta(minutes=60)
        attempt.save(update_fields=["retake_authorised", "retake_authorised_until"])

        messages.success(
            request,
            "Re-test authorised for this delegate for the next 60 minutes."
        )
        # Redirect back (keeps ?back=...&tab=exams)
        return redirect(request.get_full_path())

    # --- DATA for display ---
    wrong = (
        ExamAttemptAnswer.objects
        .select_related("question", "answer")
        .filter(attempt=attempt, is_correct=False)
        .order_by("question__order", "question_id")
    )

    stats = _attempt_header_stats(attempt)

    viva_eligible = bool(getattr(attempt, "viva_eligible", False))
    viva_decided_at = getattr(attempt, "viva_decided_at", None)
    viva_decided_by = getattr(attempt, "viva_decided_by", None)
    viva_notes = getattr(attempt, "viva_notes", "")

    # Only allow edit mode if a viva decision already exists
    edit_mode = (request.GET.get("edit_viva") == "1") and bool(viva_decided_at)

    # Show the viva form only when they are eligible and no decision yet, or if explicitly editing
    show_viva_form = (viva_eligible and not viva_decided_at) or edit_mode

    # Preselect radio only when the viva form is being show
    viva_selected = None
    if show_viva_form:
        existing = (getattr(attempt, "viva_result", "") or "").lower()
        if existing in ("pass", "fail"):
            viva_selected = existing

    # If a viva decision truly exists, build a summary; otherwise, do not show a viva card at all
    viva_decided_summary = None
    if getattr(attempt, "viva_result", None) or viva_decided_at:
        viva_decided_summary = {
            "outcome": (getattr(attempt, "viva_result", None) or
                        ("pass" if bool(getattr(attempt, "passed", False)) else "fail")),
            "when": viva_decided_at,
            "by": getattr(viva_decided_by, "name", None) or getattr(viva_decided_by, "username", None),
            "notes": viva_notes,
        }


    can_authorise_retest = not bool(getattr(attempt, "passed", False))

    ctx = {
        "attempt": attempt,
        "exam": attempt.exam,
        "course_type": attempt.exam.course_type,

        "back_id": request.GET.get("back") or request.GET.get("booking") or "",

        # header
        "display_name": stats["display_name"],
        "correct_count": stats["correct_count"],
        "total_questions": stats["total_questions"],
        "result_label": stats["result_label"],
        "result_class": stats["result_class"],

        # wrong answers list
        "wrong": wrong,

        # viva block
        "show_viva_form": show_viva_form,
        "viva_eligible": viva_eligible,
        "viva_decided_at": viva_decided_at,
        "viva_selected": viva_selected,
        "viva_notes_prefill": viva_notes,
        "viva_decided_summary": viva_decided_summary,

        # retest button
        "can_authorise_retest": can_authorise_retest,
    }
    return render(request, "instructor/exams/attempt_incorrect.html", ctx)

@login_required
@require_http_methods(["POST"])
@transaction.atomic
def instructor_attempt_authorize_retake(request, attempt_id: int):
    """
    Allow one retake (set a flag on the attempt or on the candidate keyed by name+dob).
    For now we store on the attempt so the UI can enable a 'Retake' button.
    """
    attempt = get_object_or_404(
        ExamAttempt.objects.select_related("exam", "exam__course_type", "instructor"),
        pk=attempt_id,
    )
    if not _can_view_attempt(request.user, attempt):
        return HttpResponseForbidden("Not allowed.")

    # Mark retake allowed unless this is already the second attempt
    # (If you maintain attempt_number, treat >=2 as final)
    if getattr(attempt, "attempt_number", 1) >= 2:
        # no-op: second (or more) attempts cannot get re-authorised
        pass
    else:
        setattr(attempt, "retake_allowed", True)
        attempt.save(update_fields=["retake_allowed"])

    # bounce back to booking page (you already build those links there)
    return redirect(
        f"{reverse('instructor_booking_detail', kwargs={'pk': attempt.booking_id})}#exams-tab"
        if hasattr(attempt, "booking_id") and attempt.booking_id
        else reverse("instructor_bookings")
    )

@login_required
@require_POST
def instructor_upload_receipt(request, pk):
    """
    AJAX: upload one receipt file to Google Drive into:
      Receipts/<COURSE_REF>/
    Returns JSON on success/failure. Never redirects/returns HTML.
    """
    try:
        # 1) Guard: instructor must own this booking
        booking = get_object_or_404(Booking.objects.select_related("instructor"), pk=pk)
        instr = getattr(request.user, "personnel", None)
        if not instr or booking.instructor_id != getattr(instr, "id", None):
            return HttpResponseForbidden("You do not have access to this booking.")

        # 2) File present?
        f = request.FILES.get("file")
        if not f:
            return JsonResponse({"ok": False, "error": "No file uploaded"}, status=400)

        # 3) Build Drive service
        try:
            svc = get_drive_service(settings.GOOGLE_OAUTH_CLIENT_SECRET, settings.GOOGLE_OAUTH_TOKEN)
        except Exception as e:
            logging.exception("OAuth/Drive init failed")
            return JsonResponse({"ok": False, "error": f"Drive auth failed: {e}"}, status=500)

        # 4) Ensure folder path: Receipts/<COURSE_REF>
        course_ref = getattr(booking, "course_reference", "") or ""
        folder_name = safe_folder_name(course_ref)  # e.g. FAAW-3HGHX9 or "No-Ref"

        root = settings.GOOGLE_DRIVE_ROOT_RECEIPTS
        try:
            # Single-level folder directly under root, named after course ref
            parent = ensure_path(svc, [folder_name], root)
        except HttpError as he:
            logging.exception("ensure_path HttpError")
            return JsonResponse({"ok": False, "error": f"Drive folder error: {he}"}, status=500)

        # 5) Upload
        mime = mimetypes.guess_type(f.name)[0] or "application/octet-stream"
        meta = {
            "name": f.name,
            "parents": [parent],
            "appProperties": {
                "purpose": "receipt",
                "booking_id": str(booking.id),
                "instructor_id": str(instr.id),
                "course_ref": folder_name,
            },
        }
        media = MediaIoBaseUpload(io.BytesIO(f.read()), mimetype=mime, resumable=True)

        created = svc.files().create(
            body=meta, media_body=media, fields="id,name,mimeType,webViewLink"
        ).execute()

        return JsonResponse({"ok": True, **created})

    except HttpError as he:
        logging.exception("Google API HttpError")
        return JsonResponse({"ok": False, "error": f"Google API error: {he}"}, status=500)
    except Exception as e:
        logging.exception("Unexpected error in instructor_upload_receipt")
        return JsonResponse({"ok": False, "error": f"Server error: {e}"}, status=500)
    
from .drive_paths import ensure_path, find_folder  # make sure find_folder is imported

@login_required
def instructor_list_receipts(request, pk):
    """
    JSON: list existing receipts for a booking.
    Looks under Receipts/<COURSE_REF>/ (no creation if missing).
    """
    try:
      booking = get_object_or_404(Booking.objects.select_related("instructor"), pk=pk)
      instr = getattr(request.user, "personnel", None)
      if not instr or booking.instructor_id != getattr(instr, "id", None):
          return HttpResponseForbidden("Forbidden")

      svc = get_drive_service(settings.GOOGLE_OAUTH_CLIENT_SECRET, settings.GOOGLE_OAUTH_TOKEN)

      course_ref = getattr(booking, "course_reference", "") or ""
      folder_name = safe_folder_name(course_ref)  # from earlier helper
      root = settings.GOOGLE_DRIVE_ROOT_RECEIPTS

      # find the course folder; if missing, return empty list (don't create here)
      parent_id = find_folder(svc, folder_name, root)
      if not parent_id:
          return JsonResponse({"ok": True, "files": []})

      res = svc.files().list(
          q=f"'{parent_id}' in parents and trashed=false",
          fields="files(id,name,webViewLink,mimeType)",
          pageSize=100,
      ).execute()
      files = res.get("files", [])
      return JsonResponse({"ok": True, "files": files})
    except Exception as e:
      logging.exception("list receipts failed")
      return JsonResponse({"ok": False, "error": str(e)}, status=500)


@login_required
@require_POST
def instructor_delete_receipt(request, pk):
    """
    JSON: delete one receipt (by Drive fileId) for a booking you own.
    """
    try:
      booking = get_object_or_404(Booking.objects.select_related("instructor"), pk=pk)
      instr = getattr(request.user, "personnel", None)
      if not instr or booking.instructor_id != getattr(instr, "id", None):
          return HttpResponseForbidden("Forbidden")

      file_id = request.POST.get("file_id")
      if not file_id:
          return JsonResponse({"ok": False, "error": "Missing file_id"}, status=400)

      svc = get_drive_service(settings.GOOGLE_OAUTH_CLIENT_SECRET, settings.GOOGLE_OAUTH_TOKEN)
      svc.files().delete(fileId=file_id).execute()
      return JsonResponse({"ok": True})
    except HttpError as he:
      logging.exception("delete HttpError")
      return JsonResponse({"ok": False, "error": f"Google API error: {he}"}, status=500)
    except Exception as e:
      logging.exception("delete failed")
      return JsonResponse({"ok": False, "error": str(e)}, status=500)


@login_required
def whoami(request):
    u = request.user
    has_instructor = bool(getattr(u, "instructor", None))
    return JsonResponse({
        "username": u.get_username(),
        "is_staff": u.is_staff,
        "has_instructor": has_instructor,
    })

@login_required
def instructor_booking_certificates_pdf(request, pk):
    """
    Return the certificates PDF for this booking so instructors/admin
    can view/download it from the UI.

    Permissions:
      - The instructor assigned to this booking, OR
      - Staff / superuser.
    """
    booking = get_object_or_404(
        Booking.objects.select_related("instructor"),
        pk=pk,
    )

    # Permission guard
    instr = getattr(request.user, "personnel", None)
    if not (
        request.user.is_staff
        or request.user.is_superuser
        or (instr and booking.instructor_id == getattr(instr, "id", None))
    ):
        return HttpResponseForbidden("You do not have access to this booking.")

    # Build certificates PDF (ReportLab via utils.certificates)
    result = build_certificates_pdf_for_booking(booking)
    if not result:
        return HttpResponse(
            "No certificates available for this booking.",
            content_type="text/plain",
        )

    filename, pdf_bytes = result

    # inline = open in browser tab; change to attachment to force download
    resp = HttpResponse(pdf_bytes, content_type="application/pdf")
    resp["Content-Disposition"] = f'inline; filename="{filename}"'
    return resp<|MERGE_RESOLUTION|>--- conflicted
+++ resolved
@@ -1099,8 +1099,6 @@
         })
 
     ctx["day_rows"] = day_rows
-<<<<<<< HEAD
-=======
     ctx["days"] = days
 
     # -------------------------------------------------------
@@ -1191,7 +1189,6 @@
 
     ctx["gcal_links"] = gcal_links
     ctx["notes_form"] = BookingNotesForm(instance=booking)
->>>>>>> 48fa330e
 
     return render(request, "instructor/booking_detail.html", ctx)
 
